--- conflicted
+++ resolved
@@ -148,10 +148,7 @@
     /**
      * Interactive map reduce task that communicates via {@link #GLOBAL_CHANNEL} and {@link #GLOBAL_SIGNALS}.
      */
-<<<<<<< HEAD
     private static class GlobalInteractiveMapReduceTask implements MapReduceTask<Object[], List<String>> {
-=======
-    private static class GlobalInteractiveMapReduceTask implements MapReduceTask<List<String>> {
         // When listening for signal is interrupted, if this flag is true, then corresponding method will throw exception,
         // otherwise it will clean the interrupted status.
         private boolean throwExceptionOnInterruption = true;
@@ -170,8 +167,6 @@
                 }
             }
         }
-
->>>>>>> 6c9c9a26
         @Override
         public List<MapReduceJob> split(TaskExecutionContext context, Object... args) {
             RUNNING_GLOBAL_SPLIT_CNT.incrementAndGet();
