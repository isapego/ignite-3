--- conflicted
+++ resolved
@@ -291,17 +291,10 @@
         // When start colocated job on node that is not primary replica.
         IgniteImpl entryNode = anyNodeExcept(primaryReplica);
         TestingJobExecution<Object> execution = new TestingJobExecution<>(
-<<<<<<< HEAD
-                compute(entryNode).submitColocated(
-                        TABLE_NAME,
-                        Tuple.create(1).set("K", 1),
+                compute(entryNode).submit(
+                        JobTarget.colocated(TABLE_NAME, Tuple.create(1).set("K", 1)),
                         JobDescriptor.builder(InteractiveJobs.globalJob().name()).build(),
                         null));
-=======
-                compute(entryNode).submit(
-                        JobTarget.colocated(TABLE_NAME, Tuple.create(1).set("K", 1)),
-                        JobDescriptor.builder(InteractiveJobs.globalJob().name()).build()));
->>>>>>> 79aad62d
 
         // Then the job is alive.
         InteractiveJobs.globalJob().assertAlive();
@@ -371,13 +364,8 @@
     private TestingJobExecution<String> executeGlobalInteractiveJob(IgniteImpl entryNode, Set<String> nodes) {
         return new TestingJobExecution<>(
                 compute(entryNode).submit(
-<<<<<<< HEAD
-                        clusterNodesByNames(nodes),
+                        JobTarget.anyNode(clusterNodesByNames(nodes)),
                         JobDescriptor.builder(InteractiveJobs.globalJob().name()).build(), null)
-=======
-                        JobTarget.anyNode(clusterNodesByNames(nodes)),
-                        JobDescriptor.builder(InteractiveJobs.globalJob().name()).build())
->>>>>>> 79aad62d
         );
     }
 
