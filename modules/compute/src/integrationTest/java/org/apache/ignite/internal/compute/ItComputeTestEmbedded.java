--- conflicted
+++ resolved
@@ -341,23 +341,14 @@
 
     private static class CustomFailingJob implements ComputeJob<Throwable, String> {
         @Override
-<<<<<<< HEAD
-        public String execute(JobExecutionContext context, Throwable th) {
+        public CompletableFuture<String> executeAsync(JobExecutionContext context, Throwable th) {
             throw ExceptionUtils.sneakyThrow(th);
-=======
-        public CompletableFuture<String> executeAsync(JobExecutionContext context, Object... args) {
-            throw ExceptionUtils.sneakyThrow((Throwable) args[0]);
->>>>>>> 22624571
         }
     }
 
     private static class WaitLatchJob implements ComputeJob<CountDownLatch, String> {
         @Override
-<<<<<<< HEAD
-        public String execute(JobExecutionContext context, CountDownLatch latch) {
-=======
-        public CompletableFuture<String> executeAsync(JobExecutionContext context, Object... args) {
->>>>>>> 22624571
+        public CompletableFuture<String> executeAsync(JobExecutionContext context, CountDownLatch latch) {
             try {
                 latch.await();
             } catch (InterruptedException e) {
@@ -371,11 +362,7 @@
         static final AtomicInteger counter = new AtomicInteger(0);
 
         @Override
-<<<<<<< HEAD
-        public String execute(JobExecutionContext context, CountDownLatch latch) {
-=======
-        public CompletableFuture<String> executeAsync(JobExecutionContext context, Object... args) {
->>>>>>> 22624571
+        public CompletableFuture<String> executeAsync(JobExecutionContext context, CountDownLatch latch) {
             try {
                 latch.await();
                 if (counter.incrementAndGet() == 1) {
@@ -390,11 +377,7 @@
 
     private static class PerformSyncKvGetPutJob implements ComputeJob<Void, Void> {
         @Override
-<<<<<<< HEAD
-        public Void execute(JobExecutionContext context, Void input) {
-=======
-        public CompletableFuture<Void> executeAsync(JobExecutionContext context, Object... args) {
->>>>>>> 22624571
+        public CompletableFuture<Void> executeAsync(JobExecutionContext context, Void input) {
             Table table = context.ignite().tables().table("test");
             KeyValueView<Integer, Integer> view = table.keyValueView(Integer.class, Integer.class);
 
@@ -407,11 +390,7 @@
 
     private static class NullReturningJob implements ComputeJob<Void, Void> {
         @Override
-<<<<<<< HEAD
-        public Void execute(JobExecutionContext context, Void input) {
-=======
-        public CompletableFuture<Void> executeAsync(JobExecutionContext context, Object... args) {
->>>>>>> 22624571
+        public CompletableFuture<Void> executeAsync(JobExecutionContext context, Void input) {
             return null;
         }
     }
