--- conflicted
+++ resolved
@@ -147,35 +147,12 @@
     }
 
     private enum ComputeAsyncOperation {
-<<<<<<< HEAD
-        EXECUTE_ASYNC(compute -> compute.executeAsync(justNonEntryNode(), List.of(), NoOpJob.class.getName(), null)),
-        EXECUTE_WITH_OPTIONS_ASYNC(compute -> compute.executeAsync(
-                justNonEntryNode(), List.of(), NoOpJob.class.getName(), JobExecutionOptions.DEFAULT
-        )),
-        EXECUTE_COLOCATED_BY_TUPLE_ASYNC(compute -> compute.executeColocatedAsync(
-                TABLE_NAME, KEY_TUPLE, List.of(), NoOpJob.class.getName(), null
-        )),
-        EXECUTE_COLOCATED_BY_TUPLE_WITH_OPTIONS_ASYNC(compute -> compute.executeColocatedAsync(
-                TABLE_NAME, KEY_TUPLE, List.of(), NoOpJob.class.getName(), JobExecutionOptions.DEFAULT)
-        ),
-        EXECUTE_COLOCATED_BY_KEY_ASYNC(compute -> compute.executeColocatedAsync(
-                TABLE_NAME, KEY, Mapper.of(Integer.class), List.of(), NoOpJob.class.getName(), null)
-        ),
-        EXECUTE_COLOCATED_BY_KEY_WITH_OPTIONS_ASYNC(compute -> compute.executeColocatedAsync(
-                TABLE_NAME, KEY, Mapper.of(Integer.class), List.of(), NoOpJob.class.getName(), JobExecutionOptions.DEFAULT)
-        ),
-        EXECUTE_BROADCAST_ASYNC(compute -> compute.executeBroadcastAsync(justNonEntryNode(), List.of(), NoOpJob.class.getName(), null)),
-        EXECUTE_BROADCAST_WITH_OPTIONS_ASYNC(compute -> compute.executeBroadcastAsync(
-                justNonEntryNode(), List.of(), NoOpJob.class.getName(), JobExecutionOptions.DEFAULT
-        ));
-=======
         EXECUTE_ASYNC(compute -> compute.executeAsync(justNonEntryNode(), JobDescriptor.builder(NoOpJob.class).build())),
         EXECUTE_COLOCATED_BY_TUPLE_ASYNC(compute ->
                 compute.executeColocatedAsync(TABLE_NAME, KEY_TUPLE, JobDescriptor.builder(NoOpJob.class).build())),
         EXECUTE_COLOCATED_BY_KEY_ASYNC(compute ->
                 compute.executeColocatedAsync(TABLE_NAME, KEY, Mapper.of(Integer.class), JobDescriptor.builder(NoOpJob.class).build())),
         EXECUTE_BROADCAST_ASYNC(compute -> compute.executeBroadcastAsync(justNonEntryNode(), JobDescriptor.builder(NoOpJob.class).build()));
->>>>>>> d8fd384a
 
         private final Function<IgniteCompute, CompletableFuture<?>> action;
 
@@ -189,28 +166,6 @@
     }
 
     private enum ComputeSubmitOperation {
-<<<<<<< HEAD
-        SUBMIT(compute -> compute.submit(justNonEntryNode(), List.of(), NoOpJob.class.getName(), null)),
-        SUBMIT_WITH_OPTIONS(compute -> compute.submit(justNonEntryNode(), List.of(), NoOpJob.class.getName(), JobExecutionOptions.DEFAULT)),
-        SUBMIT_COLOCATED_BY_TUPLE(compute -> compute.submitColocated(
-                TABLE_NAME, KEY_TUPLE, List.of(), NoOpJob.class.getName(), null
-        )),
-        SUBMIT_COLOCATED_BY_TUPLE_WITH_OPTIONS(compute -> compute.submitColocated(
-                TABLE_NAME, KEY_TUPLE, List.of(), NoOpJob.class.getName(), JobExecutionOptions.DEFAULT)
-        ),
-        SUBMIT_COLOCATED_BY_KEY(compute -> compute.submitColocated(
-                TABLE_NAME, KEY, Mapper.of(Integer.class), List.of(), NoOpJob.class.getName(), null)
-        ),
-        SUBMIT_COLOCATED_BY_KEY_WITH_OPTIONS(compute -> compute.submitColocated(
-                TABLE_NAME, KEY, Mapper.of(Integer.class), List.of(), NoOpJob.class.getName(), JobExecutionOptions.DEFAULT)
-        ),
-        SUBMIT_BROADCAST(compute -> compute
-                .submitBroadcast(justNonEntryNode(), List.of(), NoOpJob.class.getName(), null)
-                .values().iterator().next()
-        ),
-        SUBMIT_BROADCAST_WITH_OPTIONS(compute -> compute
-                .submitBroadcast(justNonEntryNode(), List.of(), NoOpJob.class.getName(), JobExecutionOptions.DEFAULT)
-=======
         SUBMIT(compute -> compute.submit(justNonEntryNode(), JobDescriptor.builder(NoOpJob.class).build())),
         SUBMIT_COLOCATED_BY_TUPLE(compute -> compute.submitColocated(TABLE_NAME, KEY_TUPLE, JobDescriptor.builder(NoOpJob.class).build())),
         SUBMIT_COLOCATED_BY_KEY(compute -> compute.submitColocated(
@@ -218,7 +173,6 @@
         ),
         SUBMIT_BROADCAST(compute -> compute
                 .submitBroadcast(justNonEntryNode(), JobDescriptor.builder(NoOpJob.class).build())
->>>>>>> d8fd384a
                 .values().iterator().next()
         );
 
