--- conflicted
+++ resolved
@@ -128,21 +128,13 @@
         deployJar(entryNode, firstVersion.name(), firstVersion.version(), "ignite-unit-test-job1-1.0-SNAPSHOT.jar");
 
         JobDescriptor job = JobDescriptor.builder("org.apache.ignite.internal.compute.UnitJob").units(jobUnits).build();
-<<<<<<< HEAD
-        CompletableFuture<Integer> result1 = entryNode.compute().executeAsync(Set.of(entryNode.node()), job, null);
-=======
-        CompletableFuture<Integer> result1 = entryNode.compute().executeAsync(JobTarget.node(entryNode.node()), job);
->>>>>>> 79aad62d
+        CompletableFuture<Integer> result1 = entryNode.compute().executeAsync(JobTarget.node(entryNode.node()), job, null);
         assertThat(result1, willBe(1));
 
         DeploymentUnit secondVersion = new DeploymentUnit("latest-unit", Version.parseVersion("1.0.1"));
         deployJar(entryNode, secondVersion.name(), secondVersion.version(), "ignite-unit-test-job2-1.0-SNAPSHOT.jar");
 
-<<<<<<< HEAD
-        CompletableFuture<String> result2 = entryNode.compute().executeAsync(Set.of(entryNode.node()), job, null);
-=======
-        CompletableFuture<String> result2 = entryNode.compute().executeAsync(JobTarget.node(entryNode.node()), job);
->>>>>>> 79aad62d
+        CompletableFuture<String> result2 = entryNode.compute().executeAsync(JobTarget.node(entryNode.node()), job, null);
         assertThat(result2, willBe("Hello World!"));
     }
 
