--- conflicted
+++ resolved
@@ -33,13 +33,7 @@
 /** Map reduce task which runs a {@link GetNodeNameJob} on each node and computes a sum of length of all node names. */
 public class MapReduce implements MapReduceTask<List<DeploymentUnit>, Integer> {
     @Override
-<<<<<<< HEAD
-    public List<ComputeJobRunner> split(TaskExecutionContext taskContext, List<DeploymentUnit> deploymentUnits) {
-=======
-    public List<MapReduceJob> split(TaskExecutionContext taskContext, Object... args) {
-        List<DeploymentUnit> deploymentUnits = (List<DeploymentUnit>) args[0];
-
->>>>>>> 22624571
+    public List<MapReduceJob> split(TaskExecutionContext taskContext, List<DeploymentUnit> deploymentUnits) {
         return taskContext.ignite().clusterNodes().stream().map(node ->
                 MapReduceJob.builder()
                         .jobDescriptor(JobDescriptor.builder(GetNodeNameJob.class)
