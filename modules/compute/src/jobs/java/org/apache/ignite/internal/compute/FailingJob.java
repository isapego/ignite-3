--- conflicted
+++ resolved
@@ -24,11 +24,7 @@
 /** Compute job that always fails with the {@link JobException}. */
 public class FailingJob implements ComputeJob<Void, String> {
     @Override
-<<<<<<< HEAD
-    public String execute(JobExecutionContext context, Void input) {
-=======
-    public CompletableFuture<String> executeAsync(JobExecutionContext context, Object... args) {
->>>>>>> 22624571
+    public CompletableFuture<String> executeAsync(JobExecutionContext context, Void input) {
         throw new JobException("Oops", new Exception());
     }
 }