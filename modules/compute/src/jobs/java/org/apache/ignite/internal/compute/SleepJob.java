--- conflicted
+++ resolved
@@ -25,11 +25,7 @@
 /** Compute job that sleeps for a number of milliseconds passed in the argument. */
 public class SleepJob implements ComputeJob<Long, Void> {
     @Override
-<<<<<<< HEAD
-    public Void execute(JobExecutionContext jobExecutionContext, Long timeout) {
-=======
-    public CompletableFuture<Void> executeAsync(JobExecutionContext jobExecutionContext, Object... args) {
->>>>>>> 22624571
+    public CompletableFuture<Void> executeAsync(JobExecutionContext jobExecutionContext, Long timeout) {
         try {
             TimeUnit.SECONDS.sleep(timeout);
             return null;
