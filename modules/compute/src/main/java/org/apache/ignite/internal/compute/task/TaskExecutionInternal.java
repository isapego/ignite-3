--- conflicted
+++ resolved
@@ -93,14 +93,9 @@
         LOG.debug("Executing task {}", taskClass.getName());
         splitExecution = executorService.submit(
                 () -> {
-<<<<<<< HEAD
                     MapReduceTask<T, R> task = instantiateTask(taskClass);
-                    return new SplitResult<>(task, task.split(context, input));
-=======
-                    MapReduceTask<R> task = instantiateTask(taskClass);
-
-                    return completedFuture(new SplitResult<>(task, task.split(context, args)));
->>>>>>> 22624571
+
+                    return completedFuture(new SplitResult<>(task, task.split(context, input)));
                 },
                 Integer.MAX_VALUE,
                 0
@@ -289,11 +284,7 @@
 
         private final List<MapReduceJob> runners;
 
-<<<<<<< HEAD
-        private SplitResult(MapReduceTask<T, R> task, List<ComputeJobRunner> runners) {
-=======
-        private SplitResult(MapReduceTask<R> task, List<MapReduceJob> runners) {
->>>>>>> 22624571
+        private SplitResult(MapReduceTask<T, R> task, List<MapReduceJob> runners) {
             this.task = task;
             this.runners = runners;
         }
