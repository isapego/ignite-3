--- conflicted
+++ resolved
@@ -101,14 +101,10 @@
     ) {
         assert executorService != null;
 
-<<<<<<< HEAD
-        return new TaskExecutionInternal<>(executorService, jobSubmitter, taskClass, () -> ignite, input);
-=======
         AtomicBoolean isCancelled = new AtomicBoolean();
         TaskExecutionContext context = new TaskExecutionContextImpl(ignite, isCancelled);
 
-        return new TaskExecutionInternal<>(executorService, jobSubmitter, taskClass, context, isCancelled, args);
->>>>>>> 6c9c9a26
+        return new TaskExecutionInternal<>(executorService, jobSubmitter, taskClass, context, isCancelled, input);
     }
 
     @Override
