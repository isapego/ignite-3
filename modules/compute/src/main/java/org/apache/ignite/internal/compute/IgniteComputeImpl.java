--- conflicted
+++ resolved
@@ -47,13 +47,9 @@
 import org.apache.ignite.compute.JobDescriptor;
 import org.apache.ignite.compute.JobExecution;
 import org.apache.ignite.compute.JobExecutionOptions;
-<<<<<<< HEAD
-import org.apache.ignite.compute.JobStatus;
-import org.apache.ignite.compute.Marshaller;
-=======
 import org.apache.ignite.compute.JobState;
 import org.apache.ignite.compute.JobTarget;
->>>>>>> 79aad62d
+import org.apache.ignite.compute.Marshaller;
 import org.apache.ignite.compute.NodeNotFoundException;
 import org.apache.ignite.compute.task.MapReduceJob;
 import org.apache.ignite.compute.task.TaskExecution;
@@ -103,27 +99,19 @@
     }
 
     @Override
-<<<<<<< HEAD
-    public <T, R> JobExecution<R> submit(Set<ClusterNode> nodes, JobDescriptor descriptor, T args) {
-        Objects.requireNonNull(nodes);
-=======
-    public <R> JobExecution<R> submit(JobTarget target, JobDescriptor descriptor, Object... args) {
+    public <T, R> JobExecution<R> submit(JobTarget target, JobDescriptor descriptor, T args) {
         Objects.requireNonNull(target);
->>>>>>> 79aad62d
         Objects.requireNonNull(descriptor);
 
         if (target instanceof AnyNodeJobTarget) {
             Set<ClusterNode> nodes = ((AnyNodeJobTarget) target).nodes();
 
-            return executeAsyncWithFailover(nodes, descriptor.units(), descriptor.jobClassName(), descriptor.options(), args);
-        }
-
-<<<<<<< HEAD
-        Marshaller<T, byte[]> argumentMarshaler = descriptor.argumentMarshaler();
+            Marshaller<T, byte[]> argumentMarshaler = descriptor.argumentMarshaler();
         return executeAsyncWithFailover(nodes, descriptor.units(), descriptor.jobClassName(), descriptor.options(),
                 argumentMarshaler.marshal(args)
         );
-=======
+    }
+
         if (target instanceof ColocatedJobTarget) {
             ColocatedJobTarget colocatedTarget = (ColocatedJobTarget) target;
             var mapper = (Mapper<? super Object>) colocatedTarget.keyMapper();
@@ -163,7 +151,6 @@
     @Override
     public <R> R execute(JobTarget target, JobDescriptor descriptor, Object... args) {
         return sync(executeAsync(target, descriptor, args));
->>>>>>> 79aad62d
     }
 
     @Override
@@ -201,15 +188,6 @@
                 ));
     }
 
-<<<<<<< HEAD
-    @Override
-    public <T, R> R execute(Set<ClusterNode> nodes, JobDescriptor descriptor, T args) {
-        return sync(this.executeAsync(nodes, descriptor, args));
-    }
-
-
-=======
->>>>>>> 79aad62d
     private static ClusterNode randomNode(Set<ClusterNode> nodes) {
         int nodesToSkip = ThreadLocalRandom.current().nextInt(nodes.size());
 
@@ -259,75 +237,6 @@
     }
 
     @Override
-<<<<<<< HEAD
-    public <T, R> JobExecution<R> submitColocated(
-            String tableName,
-            Tuple tuple,
-            JobDescriptor descriptor,
-            T args
-    ) {
-        Objects.requireNonNull(tableName);
-        Objects.requireNonNull(tuple);
-        Objects.requireNonNull(descriptor);
-
-        Marshaller<T, byte[]> argumentMarshaler = descriptor.argumentMarshaler();
-        return new JobExecutionFutureWrapper<>(
-                requiredTable(tableName)
-                        .thenCompose(table -> submitColocatedInternal(
-                                table, tuple, descriptor.units(), descriptor.jobClassName(), descriptor.options(),
-                                argumentMarshaler.marshal(args)))
-        );
-    }
-
-    @Override
-    public <K, T, R> JobExecution<R> submitColocated(
-            String tableName,
-            K key,
-            Mapper<K> keyMapper,
-            JobDescriptor descriptor,
-            T args
-    ) {
-        Objects.requireNonNull(tableName);
-        Objects.requireNonNull(key);
-        Objects.requireNonNull(keyMapper);
-        Objects.requireNonNull(descriptor);
-
-        Marshaller<T, byte[]> argumentMarshaler = descriptor.argumentMarshaler();
-        return new JobExecutionFutureWrapper<>(
-                requiredTable(tableName)
-                        .thenCompose(table -> primaryReplicaForPartitionByMappedKey(table, key, keyMapper)
-                                .thenApply(primaryNode -> executeOnOneNodeWithFailover(
-                                        primaryNode,
-                                        new NextColocatedWorkerSelector<>(placementDriver, topologyService, clock, table, key, keyMapper),
-                                        descriptor.units(), descriptor.jobClassName(), descriptor.options(), argumentMarshaler.marshal(args)
-                                )))
-        );
-    }
-
-    @Override
-    public <T, R> R executeColocated(
-            String tableName,
-            Tuple key,
-            JobDescriptor descriptor,
-            T args
-    ) {
-        return sync(this.executeColocatedAsync(tableName, key, descriptor, args));
-    }
-
-    @Override
-    public <K, T, R> R executeColocated(
-            String tableName,
-            K key,
-            Mapper<K> keyMapper,
-            JobDescriptor descriptor,
-            T args
-    ) {
-        return sync(executeColocatedAsync(tableName, key, keyMapper, descriptor, args));
-    }
-
-    @Override
-=======
->>>>>>> 79aad62d
     public <R> CompletableFuture<JobExecution<R>> submitColocatedInternal(
             TableViewInternal table,
             Tuple key,
