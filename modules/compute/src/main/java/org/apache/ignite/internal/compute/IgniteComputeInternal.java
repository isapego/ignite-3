/*
 * Licensed to the Apache Software Foundation (ASF) under one or more
 * contributor license agreements. See the NOTICE file distributed with
 * this work for additional information regarding copyright ownership.
 * The ASF licenses this file to You under the Apache License, Version 2.0
 * (the "License"); you may not use this file except in compliance with
 * the License. You may obtain a copy of the License at
 *
 *      http://www.apache.org/licenses/LICENSE-2.0
 *
 * Unless required by applicable law or agreed to in writing, software
 * distributed under the License is distributed on an "AS IS" BASIS,
 * WITHOUT WARRANTIES OR CONDITIONS OF ANY KIND, either express or implied.
 * See the License for the specific language governing permissions and
 * limitations under the License.
 */

package org.apache.ignite.internal.compute;

import java.util.Collection;
import java.util.List;
import java.util.Set;
import java.util.UUID;
import java.util.concurrent.CompletableFuture;
import org.apache.ignite.compute.ComputeJob;
import org.apache.ignite.compute.IgniteCompute;
import org.apache.ignite.compute.JobExecution;
import org.apache.ignite.compute.JobExecutionOptions;
import org.apache.ignite.compute.JobState;
import org.apache.ignite.deployment.DeploymentUnit;
import org.apache.ignite.internal.table.TableViewInternal;
import org.apache.ignite.network.ClusterNode;
import org.apache.ignite.table.Tuple;
import org.jetbrains.annotations.Nullable;

/**
 * Internal compute facade.
 */
public interface IgniteComputeInternal extends IgniteCompute {
    /**
     * Executes a {@link ComputeJob} of the given class on a single node. If the node leaves the cluster, it will be restarted on one of the
     * candidate nodes.
     *
     * @param <R> Job result type.
     * @param nodes Candidate nodes; In case target node left the cluster, the job will be restarted on one of them.
     * @param units Deployment units. Can be empty.
     * @param jobClassName Name of the job class to execute.
     * @param options Job execution options.
     * @param payload Arguments of the job.
     * @return CompletableFuture Job result.
     */
    <R> JobExecution<R> executeAsyncWithFailover(
            Set<ClusterNode> nodes,
            List<DeploymentUnit> units,
            String jobClassName,
            JobExecutionOptions options,
<<<<<<< HEAD
            Object payload
=======
            @Nullable Object payload
>>>>>>> ba69fb15
    );

    /**
     * Submits a job of the given class for the execution on the node where the given key is located. The node is a leader of the
     * corresponding RAFT group.
     *
     * @param table Table whose key is used to determine the node to execute the job on.
     * @param key Key that identifies the node to execute the job on.
     * @param units Deployment units. Can be empty.
     * @param jobClassName Name of the job class to execute.
     * @param options job execution options (priority, max retries).
     * @param payload Arguments of the job.
     * @param <R> Job result type.
     * @return Job execution object.
     */
    <R> CompletableFuture<JobExecution<R>> submitColocatedInternal(
            TableViewInternal table,
            Tuple key,
            List<DeploymentUnit> units,
            String jobClassName,
            JobExecutionOptions options,
            Object payload);

    /**
     * Wraps the given future into a job execution object.
     *
     * @param fut Future to wrap.
     * @param <R> Job result type.
     * @return Job execution object.
     */
    default <R> JobExecution<R> wrapJobExecutionFuture(CompletableFuture<JobExecution<R>> fut) {
        return new JobExecutionFutureWrapper<>(fut);
    }

    /**
     * Retrieves the current state of all jobs on all nodes in the cluster.
     *
     * @return The collection of job states.
     */
    CompletableFuture<Collection<JobState>> statesAsync();

    /**
     * Gets job state by id.
     *
     * @param jobId Job id.
     * @return Job state or {@code null} if there's no state registered for this id.
     */
    CompletableFuture<@Nullable JobState> stateAsync(UUID jobId);

    /**
     * Cancels compute job.
     *
     * @param jobId Job id.
     * @return The future which will be completed with {@code true} when the job is cancelled, {@code false} when the job couldn't be
     *         cancelled (either it's not yet started, or it's already completed), or {@code null} if there's no job with the specified id.
     */
    CompletableFuture<@Nullable Boolean> cancelAsync(UUID jobId);

    /**
     * Changes compute job priority.
     *
     * @param jobId Job id.
     * @param newPriority New priority.
     * @return The future which will be completed with {@code true} when the priority is changed, {@code false} when the priority couldn't
     *         be changed (it's already executing or completed), or {@code null} if there's no job with the specified id.
     */
    CompletableFuture<@Nullable Boolean> changePriorityAsync(UUID jobId, int newPriority);
}<|MERGE_RESOLUTION|>--- conflicted
+++ resolved
@@ -54,11 +54,7 @@
             List<DeploymentUnit> units,
             String jobClassName,
             JobExecutionOptions options,
-<<<<<<< HEAD
-            Object payload
-=======
             @Nullable Object payload
->>>>>>> ba69fb15
     );
 
     /**
