--- conflicted
+++ resolved
@@ -66,15 +66,12 @@
 import org.apache.ignite.internal.app.IgniteImpl;
 import org.apache.ignite.internal.catalog.commands.ColumnParams;
 import org.apache.ignite.internal.catalog.commands.DefaultValue;
-<<<<<<< HEAD
-=======
 import org.apache.ignite.internal.client.proto.ColumnTypeConverter;
 import org.apache.ignite.internal.schema.Column;
 import org.apache.ignite.internal.schema.SchemaDescriptor;
 import org.apache.ignite.internal.schema.marshaller.TupleMarshaller;
 import org.apache.ignite.internal.schema.marshaller.TupleMarshallerImpl;
 import org.apache.ignite.internal.schema.row.Row;
->>>>>>> 4206daa4
 import org.apache.ignite.internal.security.authentication.basic.BasicAuthenticationProviderChange;
 import org.apache.ignite.internal.security.configuration.SecurityChange;
 import org.apache.ignite.internal.security.configuration.SecurityConfiguration;
@@ -598,10 +595,6 @@
     // TODO: https://issues.apache.org/jira/browse/IGNITE-22508
     private static class ColocationHashJob implements ComputeJob<byte[], Integer> {
         @Override
-<<<<<<< HEAD
-        public CompletableFuture<Integer> executeAsync(JobExecutionContext context, byte[] args) {
-            throw new IllegalStateException("https://issues.apache.org/jira/browse/IGNITE-22508");
-=======
         public CompletableFuture<Integer> executeAsync(JobExecutionContext context, Object... args) {
             var columnCount = (int) args[0];
             var buf = (byte[]) args[1];
@@ -713,7 +706,6 @@
             Row row = marsh.marshal(tuple);
 
             return completedFuture(row.colocationHash());
->>>>>>> 4206daa4
         }
     }
 
@@ -724,10 +716,6 @@
     private static class TableRowColocationHashJob implements ComputeJob<byte[], Integer> {
         // TODO: https://issues.apache.org/jira/browse/IGNITE-22508
         @Override
-<<<<<<< HEAD
-        public CompletableFuture<Integer> executeAsync(JobExecutionContext context, byte[] args) {
-            return CompletableFuture.completedFuture(1);
-=======
         public CompletableFuture<Integer> executeAsync(JobExecutionContext context, Object... args) {
             String tableName = (String) args[0];
             int i = (int) args[1];
@@ -739,7 +727,6 @@
             TupleMarshaller marsh = view.marshaller(1);
 
             return completedFuture(marsh.marshal(key).colocationHash());
->>>>>>> 4206daa4
         }
     }
 
