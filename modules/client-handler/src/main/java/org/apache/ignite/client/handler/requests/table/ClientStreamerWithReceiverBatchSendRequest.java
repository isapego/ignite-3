/*
 * Licensed to the Apache Software Foundation (ASF) under one or more
 * contributor license agreements. See the NOTICE file distributed with
 * this work for additional information regarding copyright ownership.
 * The ASF licenses this file to You under the Apache License, Version 2.0
 * (the "License"); you may not use this file except in compliance with
 * the License. You may obtain a copy of the License at
 *
 *      http://www.apache.org/licenses/LICENSE-2.0
 *
 * Unless required by applicable law or agreed to in writing, software
 * distributed under the License is distributed on an "AS IS" BASIS,
 * WITHOUT WARRANTIES OR CONDITIONS OF ANY KIND, either express or implied.
 * See the License for the specific language governing permissions and
 * limitations under the License.
 */

package org.apache.ignite.client.handler.requests.table;

import static org.apache.ignite.client.handler.requests.table.ClientTableCommon.readTableAsync;
import static org.apache.ignite.lang.ErrorGroups.Compute.COMPUTE_JOB_FAILED_ERR;

import java.util.List;
import java.util.Set;
import java.util.concurrent.CompletableFuture;
import org.apache.ignite.compute.ComputeException;
import org.apache.ignite.compute.ComputeJob;
import org.apache.ignite.compute.DeploymentUnit;
import org.apache.ignite.compute.JobExecution;
import org.apache.ignite.compute.JobExecutionContext;
import org.apache.ignite.compute.JobExecutionOptions;
import org.apache.ignite.internal.client.proto.ClientMessagePacker;
import org.apache.ignite.internal.client.proto.ClientMessageUnpacker;
import org.apache.ignite.internal.client.proto.StreamerReceiverSerializer;
import org.apache.ignite.internal.compute.ComputeUtils;
import org.apache.ignite.internal.compute.IgniteComputeInternal;
import org.apache.ignite.internal.compute.JobExecutionContextImpl;
import org.apache.ignite.internal.table.partition.HashPartition;
import org.apache.ignite.internal.util.ExceptionUtils;
import org.apache.ignite.lang.IgniteException;
import org.apache.ignite.table.DataStreamerReceiver;
import org.apache.ignite.table.DataStreamerReceiverContext;
import org.apache.ignite.table.IgniteTables;
import org.jetbrains.annotations.Nullable;

/**
 * Client streamer batch request.
 */
public class ClientStreamerWithReceiverBatchSendRequest {
    /**
     * Processes the request.
     *
     * @param in        Unpacker.
     * @param out       Packer.
     * @param tables    Ignite tables.
     * @return Future.
     */
    public static CompletableFuture<Void> process(
            ClientMessageUnpacker in,
            ClientMessagePacker out,
            IgniteTables tables,
            IgniteComputeInternal compute
    ) {
        return readTableAsync(in, tables).thenCompose(table -> {
            int partition = in.unpackInt();
            List<DeploymentUnit> deploymentUnits = in.unpackDeploymentUnits();
            boolean returnResults = in.unpackBoolean();

            // Payload = binary tuple of (receiverClassName, receiverArgs, items). We pass it to the job without deserialization.
            int payloadElementCount = in.unpackInt();
            byte[] payload = in.readBinary();

            return table.partitionManager().primaryReplicaAsync(new HashPartition(partition)).thenCompose(primaryReplica -> {
                // Use Compute to execute receiver on the target node with failover, class loading, scheduling.
                JobExecution<List<Object>> jobExecution = compute.executeAsyncWithFailover(
                        Set.of(primaryReplica),
                        deploymentUnits,
                        ReceiverRunnerJob.class.getName(),
                        JobExecutionOptions.DEFAULT,
                        payload);

                return jobExecution.resultAsync()
                        .handle((res, err) -> {
                            if (err != null) {
                                if (err.getCause() instanceof ComputeException) {
                                    ComputeException computeErr = (ComputeException) err.getCause();
                                    throw new IgniteException(
                                            COMPUTE_JOB_FAILED_ERR,
                                            "Streamer receiver failed: " + computeErr.getMessage(), computeErr);
                                }

                                ExceptionUtils.sneakyThrow(err);
                            }

                            StreamerReceiverSerializer.serializeResults(out, returnResults ? res : null);
                            return null;
                        });
            });
        });
    }

    private static class ReceiverRunnerJob implements ComputeJob<byte[], List<Object>> {
        @Override
<<<<<<< HEAD
        public @Nullable List<Object> execute(JobExecutionContext context, byte[] payload) {
            int payloadElementCount = payload.length;
=======
        public @Nullable CompletableFuture<List<Object>> executeAsync(JobExecutionContext context, Object... args) {
            int payloadElementCount = (int) args[0];
            byte[] payload = (byte[]) args[1];
>>>>>>> 22624571

            var receiverInfo = StreamerReceiverSerializer.deserialize(payload, payloadElementCount);

            ClassLoader classLoader = ((JobExecutionContextImpl) context).classLoader();
            Class<DataStreamerReceiver<Object, Object>> receiverClass = ComputeUtils.receiverClass(classLoader, receiverInfo.className());
            DataStreamerReceiver<Object, Object> receiver = ComputeUtils.instantiateReceiver(receiverClass);
            DataStreamerReceiverContext receiverContext = context::ignite;

            return receiver.receive(receiverInfo.items(), receiverContext, receiverInfo.args());
        }
    }
}<|MERGE_RESOLUTION|>--- conflicted
+++ resolved
@@ -101,14 +101,8 @@
 
     private static class ReceiverRunnerJob implements ComputeJob<byte[], List<Object>> {
         @Override
-<<<<<<< HEAD
-        public @Nullable List<Object> execute(JobExecutionContext context, byte[] payload) {
+        public @Nullable CompletableFuture<List<Object>> executeAsync(JobExecutionContext context, byte[] payload) {
             int payloadElementCount = payload.length;
-=======
-        public @Nullable CompletableFuture<List<Object>> executeAsync(JobExecutionContext context, Object... args) {
-            int payloadElementCount = (int) args[0];
-            byte[] payload = (byte[]) args[1];
->>>>>>> 22624571
 
             var receiverInfo = StreamerReceiverSerializer.deserialize(payload, payloadElementCount);
 
