/*
 * Licensed to the Apache Software Foundation (ASF) under one or more
 * contributor license agreements. See the NOTICE file distributed with
 * this work for additional information regarding copyright ownership.
 * The ASF licenses this file to You under the Apache License, Version 2.0
 * (the "License"); you may not use this file except in compliance with
 * the License. You may obtain a copy of the License at
 *
 *      http://www.apache.org/licenses/LICENSE-2.0
 *
 * Unless required by applicable law or agreed to in writing, software
 * distributed under the License is distributed on an "AS IS" BASIS,
 * WITHOUT WARRANTIES OR CONDITIONS OF ANY KIND, either express or implied.
 * See the License for the specific language governing permissions and
 * limitations under the License.
 */

package org.apache.ignite.internal.table;

import static org.apache.ignite.internal.lang.IgniteExceptionMapperUtil.convertToPublicFuture;

import java.util.ArrayList;
import java.util.BitSet;
import java.util.Collection;
import java.util.Collections;
import java.util.List;
import java.util.Objects;
import java.util.concurrent.CompletableFuture;
import java.util.concurrent.Flow;
import java.util.concurrent.Flow.Publisher;
import java.util.function.Function;
import org.apache.ignite.internal.marshaller.Marshaller;
import org.apache.ignite.internal.marshaller.MarshallerSchema;
import org.apache.ignite.internal.marshaller.MarshallersProvider;
import org.apache.ignite.internal.marshaller.TupleReader;
import org.apache.ignite.internal.schema.BinaryRow;
import org.apache.ignite.internal.schema.BinaryRowEx;
import org.apache.ignite.internal.schema.Column;
import org.apache.ignite.internal.schema.SchemaDescriptor;
import org.apache.ignite.internal.schema.SchemaRegistry;
import org.apache.ignite.internal.schema.marshaller.RecordMarshaller;
import org.apache.ignite.internal.schema.marshaller.reflection.RecordMarshallerImpl;
import org.apache.ignite.internal.schema.row.Row;
import org.apache.ignite.internal.streamer.StreamerBatchSender;
import org.apache.ignite.internal.table.criteria.SqlRowProjection;
import org.apache.ignite.internal.table.distributed.schema.SchemaVersions;
import org.apache.ignite.internal.thread.PublicApiThreading;
import org.apache.ignite.internal.tx.InternalTransaction;
import org.apache.ignite.lang.MarshallerException;
import org.apache.ignite.sql.IgniteSql;
import org.apache.ignite.sql.ResultSetMetadata;
import org.apache.ignite.sql.SqlRow;
import org.apache.ignite.table.DataStreamerItem;
import org.apache.ignite.table.DataStreamerOptions;
import org.apache.ignite.table.ReceiverDescriptor;
import org.apache.ignite.table.RecordView;
import org.apache.ignite.table.mapper.Mapper;
import org.apache.ignite.tx.Transaction;
import org.jetbrains.annotations.Nullable;

/**
 * Record view implementation.
 */
public class RecordViewImpl<R> extends AbstractTableView<R> implements RecordView<R> {
    /** Record class mapper. */
    private final Mapper<R> mapper;

    /** Marshaller factory. */
    private final Function<SchemaDescriptor, RecordMarshaller<R>> marshallerFactory;

    /** Record marshaller. */
    private volatile @Nullable RecordMarshaller<R> marsh;

    /**
     * Constructor.
     *
     * @param tbl Table.
     * @param schemaRegistry Schema registry.
     * @param schemaVersions Schema versions access.
     * @param sql Ignite SQL facade.
     * @param marshallers Marshallers provider.
     * @param mapper Record class mapper.
     */
    public RecordViewImpl(
            InternalTable tbl,
            SchemaRegistry schemaRegistry,
            SchemaVersions schemaVersions,
            IgniteSql sql,
            MarshallersProvider marshallers,
            Mapper<R> mapper
    ) {
        super(tbl, schemaVersions, schemaRegistry, sql, marshallers);

        this.mapper = mapper;
        marshallerFactory = (schema) -> new RecordMarshallerImpl<>(schema, marshallers, mapper);
    }

    /** {@inheritDoc} */
    @Override
    public R get(@Nullable Transaction tx, R keyRec) {
        return sync(getAsync(tx, keyRec));
    }

    /** {@inheritDoc} */
    @Override
    public CompletableFuture<R> getAsync(@Nullable Transaction tx, R keyRec) {
        Objects.requireNonNull(keyRec);

        return doOperation(tx, (schemaVersion) -> {
            BinaryRowEx keyRow = marshalKey(keyRec, schemaVersion);

            return tbl.get(keyRow, (InternalTransaction) tx).thenApply(binaryRow -> unmarshal(binaryRow, schemaVersion));
        });
    }

    @Override
    public List<R> getAll(@Nullable Transaction tx, Collection<R> keyRecs) {
        return sync(getAllAsync(tx, keyRecs));
    }

    @Override
    public CompletableFuture<List<R>> getAllAsync(@Nullable Transaction tx, Collection<R> keyRecs) {
        Objects.requireNonNull(keyRecs);

        return doOperation(tx, (schemaVersion) -> {
            return tbl.getAll(marshalKeys(keyRecs, schemaVersion), (InternalTransaction) tx)
                    .thenApply(binaryRows -> unmarshal(binaryRows, false, schemaVersion, true));
        });
    }

    /** {@inheritDoc} */
    @Override
    public boolean contains(@Nullable Transaction tx, R keyRec) {
        return sync(containsAsync(tx, keyRec));
    }

    /** {@inheritDoc} */
    @Override
    public CompletableFuture<Boolean> containsAsync(@Nullable Transaction tx, R keyRec) {
        Objects.requireNonNull(keyRec);

        return doOperation(tx, (schemaVersion) -> {
            BinaryRowEx keyRow = marshalKey(keyRec, schemaVersion);

            return tbl.get(keyRow, (InternalTransaction) tx).thenApply(Objects::nonNull);
        });
    }

    /** {@inheritDoc} */
    @Override
    public void upsert(@Nullable Transaction tx, R rec) {
        sync(upsertAsync(tx, rec));
    }

    /** {@inheritDoc} */
    @Override
    public CompletableFuture<Void> upsertAsync(@Nullable Transaction tx, R rec) {
        Objects.requireNonNull(rec);

        return doOperation(tx, (schemaVersion) -> {
            BinaryRowEx keyRow = marshal(rec, schemaVersion);

            return tbl.upsert(keyRow, (InternalTransaction) tx);
        });
    }

    /** {@inheritDoc} */
    @Override
    public void upsertAll(@Nullable Transaction tx, Collection<R> recs) {
        sync(upsertAllAsync(tx, recs));
    }

    /** {@inheritDoc} */
    @Override
    public CompletableFuture<Void> upsertAllAsync(@Nullable Transaction tx, Collection<R> recs) {
        Objects.requireNonNull(recs);

        return doOperation(tx, (schemaVersion) -> {
            return tbl.upsertAll(marshal(recs, schemaVersion), (InternalTransaction) tx);
        });
    }

    /** {@inheritDoc} */
    @Override
    public R getAndUpsert(@Nullable Transaction tx, R rec) {
        return sync(getAndUpsertAsync(tx, rec));
    }

    /** {@inheritDoc} */
    @Override
    public CompletableFuture<R> getAndUpsertAsync(@Nullable Transaction tx, R rec) {
        Objects.requireNonNull(rec);

        return doOperation(tx, (schemaVersion) -> {
            BinaryRowEx keyRow = marshal(rec, schemaVersion);

            return tbl.getAndUpsert(keyRow, (InternalTransaction) tx).thenApply(binaryRow -> unmarshal(binaryRow, schemaVersion));
        });
    }

    /** {@inheritDoc} */
    @Override
    public boolean insert(@Nullable Transaction tx, R rec) {
        return sync(insertAsync(tx, rec));
    }

    /** {@inheritDoc} */
    @Override
    public CompletableFuture<Boolean> insertAsync(@Nullable Transaction tx, R rec) {
        Objects.requireNonNull(rec);

        return doOperation(tx, (schemaVersion) -> {
            BinaryRowEx keyRow = marshal(rec, schemaVersion);

            return tbl.insert(keyRow, (InternalTransaction) tx);
        });
    }

    /** {@inheritDoc} */
    @Override
    public List<R> insertAll(@Nullable Transaction tx, Collection<R> recs) {
        return sync(insertAllAsync(tx, recs));
    }

    /** {@inheritDoc} */
    @Override
    public CompletableFuture<List<R>> insertAllAsync(@Nullable Transaction tx, Collection<R> recs) {
        Objects.requireNonNull(recs);

        return doOperation(tx, (schemaVersion) -> {
            Collection<BinaryRowEx> rows = marshal(recs, schemaVersion);

            return tbl.insertAll(rows, (InternalTransaction) tx)
                    .thenApply(binaryRows -> unmarshal(binaryRows, false, schemaVersion, false));
        });
    }

    /** {@inheritDoc} */
    @Override
    public boolean replace(@Nullable Transaction tx, R rec) {
        return sync(replaceAsync(tx, rec));
    }

    /** {@inheritDoc} */
    @Override
    public boolean replace(@Nullable Transaction tx, R oldRec, R newRec) {
        return sync(replaceAsync(tx, oldRec, newRec));
    }

    /** {@inheritDoc} */
    @Override
    public CompletableFuture<Boolean> replaceAsync(@Nullable Transaction tx, R rec) {
        Objects.requireNonNull(rec);

        return doOperation(tx, (schemaVersion) -> {
            BinaryRowEx newRow = marshal(rec, schemaVersion);

            return tbl.replace(newRow, (InternalTransaction) tx);
        });
    }

    /** {@inheritDoc} */
    @Override
    public CompletableFuture<Boolean> replaceAsync(@Nullable Transaction tx, R oldRec, R newRec) {
        Objects.requireNonNull(oldRec);
        Objects.requireNonNull(newRec);

        return doOperation(tx, (schemaVersion) -> {
            BinaryRowEx oldRow = marshal(oldRec, schemaVersion);
            BinaryRowEx newRow = marshal(newRec, schemaVersion);

            return tbl.replace(oldRow, newRow, (InternalTransaction) tx);
        });
    }

    /** {@inheritDoc} */
    @Override
    public R getAndReplace(@Nullable Transaction tx, R rec) {
        return sync(getAndReplaceAsync(tx, rec));
    }

    /** {@inheritDoc} */
    @Override
    public CompletableFuture<R> getAndReplaceAsync(@Nullable Transaction tx, R rec) {
        Objects.requireNonNull(rec);

        return doOperation(tx, (schemaVersion) -> {
            BinaryRowEx row = marshal(rec, schemaVersion);

            return tbl.getAndReplace(row, (InternalTransaction) tx).thenApply(binaryRow -> unmarshal(binaryRow, schemaVersion));
        });
    }

    /** {@inheritDoc} */
    @Override
    public boolean delete(@Nullable Transaction tx, R keyRec) {
        return sync(deleteAsync(tx, keyRec));
    }

    /** {@inheritDoc} */
    @Override
    public CompletableFuture<Boolean> deleteAsync(@Nullable Transaction tx, R keyRec) {
        Objects.requireNonNull(keyRec);

        return doOperation(tx, (schemaVersion) -> {
            BinaryRowEx row = marshalKey(keyRec, schemaVersion);

            return tbl.delete(row, (InternalTransaction) tx);
        });
    }

    /** {@inheritDoc} */
    @Override
    public boolean deleteExact(@Nullable Transaction tx, R rec) {
        return sync(deleteExactAsync(tx, rec));
    }

    /** {@inheritDoc} */
    @Override
    public CompletableFuture<Boolean> deleteExactAsync(@Nullable Transaction tx, R keyRec) {
        Objects.requireNonNull(keyRec);

        return doOperation(tx, (schemaVersion) -> {
            BinaryRowEx row = marshal(keyRec, schemaVersion);

            return tbl.deleteExact(row, (InternalTransaction) tx);
        });
    }

    /** {@inheritDoc} */
    @Override
    public R getAndDelete(@Nullable Transaction tx, R keyRec) {
        return sync(getAndDeleteAsync(tx, keyRec));
    }

    /** {@inheritDoc} */
    @Override
    public CompletableFuture<R> getAndDeleteAsync(@Nullable Transaction tx, R keyRec) {
        Objects.requireNonNull(keyRec);

        return doOperation(tx, (schemaVersion) -> {
            BinaryRowEx row = marshalKey(keyRec, schemaVersion);

            return tbl.getAndDelete(row, (InternalTransaction) tx).thenApply(binaryRow -> unmarshal(binaryRow, schemaVersion));
        });
    }

    /** {@inheritDoc} */
    @Override
    public List<R> deleteAll(@Nullable Transaction tx, Collection<R> keyRecs) {
        return sync(deleteAllAsync(tx, keyRecs));
    }

    /** {@inheritDoc} */
    @Override
    public CompletableFuture<List<R>> deleteAllAsync(@Nullable Transaction tx, Collection<R> keyRecs) {
        Objects.requireNonNull(keyRecs);

        return doOperation(tx, (schemaVersion) -> {
            Collection<BinaryRowEx> rows = marshalKeys(keyRecs, schemaVersion);

            return tbl.deleteAll(rows, (InternalTransaction) tx).thenApply(binaryRows -> unmarshal(binaryRows, true, schemaVersion, false));
        });
    }

    /** {@inheritDoc} */
    @Override
    public List<R> deleteAllExact(@Nullable Transaction tx, Collection<R> recs) {
        return sync(deleteAllExactAsync(tx, recs));
    }

    /** {@inheritDoc} */
    @Override
    public CompletableFuture<List<R>> deleteAllExactAsync(@Nullable Transaction tx, Collection<R> recs) {
        Objects.requireNonNull(recs);

        return doOperation(tx, (schemaVersion) -> {
            Collection<BinaryRowEx> rows = marshal(recs, schemaVersion);

            return tbl.deleteAllExact(rows, (InternalTransaction) tx)
                    .thenApply(binaryRows -> unmarshal(binaryRows, true, schemaVersion, false));
        });
    }

    /**
     * Returns marshaller.
     *
     * @param schemaVersion Schema version.
     * @return Marshaller.
     */
    private RecordMarshaller<R> marshaller(int schemaVersion) {
        RecordMarshaller<R> marsh = this.marsh;

        if (marsh != null && marsh.schemaVersion() == schemaVersion) {
            return marsh;
        }

        SchemaDescriptor schema = rowConverter.registry().schema(schemaVersion);

        marsh = marshallerFactory.apply(schema);
        this.marsh = marsh;

        return marsh;
    }

    /**
     * Marshals given record to a row.
     *
     * @param rec Record object.
     * @param schemaVersion Version with which to marshal.
     * @return Binary row.
     */
    private BinaryRowEx marshal(R rec, int schemaVersion) {
        try {
            RecordMarshaller<R> marsh = marshaller(schemaVersion);

            return marsh.marshal(rec);
        } catch (Exception e) {
            throw new MarshallerException(e);
        }
    }

    /**
     * Marshal records.
     *
     * @param recs Records collection.
     * @param schemaVersion Version with which to marshal.
     * @return Binary rows collection.
     */
    private Collection<BinaryRowEx> marshal(Collection<R> recs, int schemaVersion) {
        try {
            RecordMarshaller<R> marsh = marshaller(schemaVersion);

            List<BinaryRowEx> rows = new ArrayList<>(recs.size());

            for (R rec : recs) {
                BinaryRowEx row = marsh.marshal(Objects.requireNonNull(rec));

                rows.add(row);
            }

            return rows;
        } catch (Exception e) {
            throw new MarshallerException(e);
        }
    }

    private Collection<BinaryRowEx> marshal(Collection<R> recs, int schemaVersion, @Nullable BitSet deleted) {
        try {
            RecordMarshaller<R> marsh = marshaller(schemaVersion);

            List<BinaryRowEx> rows = new ArrayList<>(recs.size());

            for (R rec : recs) {
                boolean isDeleted = deleted != null && deleted.get(rows.size());
                BinaryRowEx row = isDeleted ? marsh.marshalKey(rec) : marsh.marshal(rec);

                rows.add(row);
            }

            return rows;
        } catch (Exception e) {
            throw new MarshallerException(e);
        }
    }

    /**
     * Marshals given key record to a row.
     *
     * @param rec Record key object.
     * @param schemaVersion Version with which to marshal.
     * @return Binary row.
     */
    private BinaryRowEx marshalKey(R rec, int schemaVersion) {
        try {
            RecordMarshaller<R> marsh = marshaller(schemaVersion);

            return marsh.marshalKey(rec);
        } catch (Exception e) {
            throw new MarshallerException(e);
        }
    }

    /**
     * Marshal key-records.
     *
     * @param recs Records collection.
     * @param schemaVersion Version with which to marshal.
     * @return Binary rows collection.
     */
    private Collection<BinaryRowEx> marshalKeys(Collection<R> recs, int schemaVersion) {
        try {
            RecordMarshaller<R> marsh = marshaller(schemaVersion);

            List<BinaryRowEx> rows = new ArrayList<>(recs.size());

            for (R rec : recs) {
                BinaryRowEx row = marsh.marshalKey(Objects.requireNonNull(rec));

                rows.add(row);
            }

            return rows;
        } catch (Exception e) {
            throw new MarshallerException(e);
        }
    }

    /**
     * Unmarshal value object from given binary row.
     *
     * @param binaryRow Binary row.
     * @param targetSchemaVersion Schema version that should be used.
     * @return Value object.
     */
    private @Nullable R unmarshal(@Nullable BinaryRow binaryRow, int targetSchemaVersion) {
        if (binaryRow == null) {
            return null;
        }

        Row row = rowConverter.resolveRow(binaryRow, targetSchemaVersion);

        try {
            RecordMarshaller<R> marshaller = marshaller(row.schemaVersion());

            return marshaller.unmarshal(row);
        } catch (Exception e) {
            throw new MarshallerException(e);
        }
    }

    /**
     * Unmarshal records.
     *
     * @param rows Row collection.
     * @param addNull {@code true} if {@code null} is added for missing rows.
     * @param keyOnly If rows are key-only.
     * @param targetSchemaVersion Schema version that should be used.
     * @return Records collection.
     */
    private List<R> unmarshal(Collection<BinaryRow> rows, boolean keyOnly, int targetSchemaVersion, boolean addNull) {
        if (rows.isEmpty()) {
            return Collections.emptyList();
        }

        try {
            RecordMarshaller<R> marsh = marshaller(targetSchemaVersion);

            var recs = new ArrayList<R>(rows.size());
            List<Row> resolvedRows = keyOnly
                    ? rowConverter.resolveKeys(rows, targetSchemaVersion)
                    : rowConverter.resolveRows(rows, targetSchemaVersion);

            for (Row row : resolvedRows) {
                if (row != null) {
                    recs.add(marsh.unmarshal(row));
                } else if (addNull) {
                    recs.add(null);
                }
            }

            return recs;
        } catch (Exception e) {
            throw new MarshallerException(e);
        }
    }

    /** {@inheritDoc} */
    @Override
    public CompletableFuture<Void> streamData(Publisher<DataStreamerItem<R>> publisher, @Nullable DataStreamerOptions options) {
        Objects.requireNonNull(publisher);

        // Taking latest schema version for marshaller here because it's only used to calculate colocation hash, and colocation
        // columns never change (so they are the same for all schema versions of the table),
        var partitioner = new PojoStreamerPartitionAwarenessProvider<>(
                rowConverter.registry(),
                tbl.partitions(),
                marshaller(rowConverter.registry().lastKnownSchemaVersion())
        );

        @SuppressWarnings({"rawtypes", "unchecked"})
        StreamerBatchSender<R, Integer, Void> batchSender = (partitionId, items, deleted) ->
                PublicApiThreading.execUserAsyncOperation(() -> (CompletableFuture) withSchemaSync(
                        null,
                        schemaVersion -> this.tbl.updateAll(marshal(items, schemaVersion, deleted), deleted, partitionId)
                ));

        CompletableFuture<Void> future = DataStreamer.streamData(
                publisher, options, batchSender, partitioner, tbl.streamerFlushExecutor());

        return convertToPublicFuture(future);
    }

    @Override
    public <E, V, R1> CompletableFuture<Void> streamData(
            Publisher<E> publisher,
            Function<E, R> keyFunc,
            Function<E, V> payloadFunc,
            ReceiverDescriptor receiver,
            @Nullable Flow.Subscriber<R1> resultSubscriber,
<<<<<<< HEAD
            List<DeploymentUnit> deploymentUnits,
            String receiverClassName,
            Object receiverArgs) {
=======
            @Nullable DataStreamerOptions options,
            Object... receiverArgs) {
>>>>>>> 79aad62d
        // TODO: IGNITE-22285 Embedded Data Streamer with Receiver
        throw new UnsupportedOperationException("Not implemented yet");
    }

    /** {@inheritDoc} */
    @Override
    protected Function<SqlRow, R> queryMapper(ResultSetMetadata meta, SchemaDescriptor schema) {
        MarshallerSchema marshallerSchema = schema.marshallerSchema();
        Marshaller marsh = marshallers.getRowMarshaller(marshallerSchema, mapper, false, true);
        List<Column> cols = schema.columns();

        return (row) -> {
            try {
                return (R) marsh.readObject(new TupleReader(new SqlRowProjection(row, meta, columnNames(cols))), null);
            } catch (org.apache.ignite.internal.marshaller.MarshallerException e) {
                throw new MarshallerException(e);
            }
        };
    }
}<|MERGE_RESOLUTION|>--- conflicted
+++ resolved
@@ -598,14 +598,8 @@
             Function<E, V> payloadFunc,
             ReceiverDescriptor receiver,
             @Nullable Flow.Subscriber<R1> resultSubscriber,
-<<<<<<< HEAD
-            List<DeploymentUnit> deploymentUnits,
-            String receiverClassName,
+            @Nullable DataStreamerOptions options,
             Object receiverArgs) {
-=======
-            @Nullable DataStreamerOptions options,
-            Object... receiverArgs) {
->>>>>>> 79aad62d
         // TODO: IGNITE-22285 Embedded Data Streamer with Receiver
         throw new UnsupportedOperationException("Not implemented yet");
     }
