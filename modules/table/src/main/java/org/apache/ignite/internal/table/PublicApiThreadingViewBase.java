/*
 * Licensed to the Apache Software Foundation (ASF) under one or more
 * contributor license agreements. See the NOTICE file distributed with
 * this work for additional information regarding copyright ownership.
 * The ASF licenses this file to You under the Apache License, Version 2.0
 * (the "License"); you may not use this file except in compliance with
 * the License. You may obtain a copy of the License at
 *
 *      http://www.apache.org/licenses/LICENSE-2.0
 *
 * Unless required by applicable law or agreed to in writing, software
 * distributed under the License is distributed on an "AS IS" BASIS,
 * WITHOUT WARRANTIES OR CONDITIONS OF ANY KIND, either express or implied.
 * See the License for the specific language governing permissions and
 * limitations under the License.
 */

package org.apache.ignite.internal.table;

import java.util.concurrent.CompletableFuture;
import java.util.concurrent.Executor;
import java.util.concurrent.Flow;
import java.util.concurrent.Flow.Publisher;
import java.util.function.Function;
import java.util.function.Supplier;
import org.apache.ignite.internal.thread.PublicApiThreading;
import org.apache.ignite.lang.AsyncCursor;
import org.apache.ignite.lang.Cursor;
import org.apache.ignite.table.DataStreamerItem;
import org.apache.ignite.table.DataStreamerOptions;
import org.apache.ignite.table.DataStreamerTarget;
import org.apache.ignite.table.ReceiverDescriptor;
import org.apache.ignite.table.criteria.Criteria;
import org.apache.ignite.table.criteria.CriteriaQueryOptions;
import org.apache.ignite.table.criteria.CriteriaQuerySource;
import org.apache.ignite.tx.Transaction;
import org.jetbrains.annotations.Nullable;

abstract class PublicApiThreadingViewBase<T> implements DataStreamerTarget<T>, CriteriaQuerySource<T> {
    private final DataStreamerTarget<T> streamerTarget;
    private final CriteriaQuerySource<T> querySource;

    private final Executor asyncContinuationExecutor;

    PublicApiThreadingViewBase(
            DataStreamerTarget<T> streamerTarget,
            CriteriaQuerySource<T> querySource,
            Executor asyncContinuationExecutor
    ) {
        this.streamerTarget = streamerTarget;
        this.querySource = querySource;
        this.asyncContinuationExecutor = asyncContinuationExecutor;
    }

    @Override
    public CompletableFuture<Void> streamData(Publisher<DataStreamerItem<T>> publisher, @Nullable DataStreamerOptions options) {
        return executeAsyncOp(() -> streamerTarget.streamData(publisher, options));
    }

    @Override
    public <E, V, R> CompletableFuture<Void> streamData(
            Publisher<E> publisher,
            Function<E, T> keyFunc,
            Function<E, V> payloadFunc,
            ReceiverDescriptor receiver,
            @Nullable Flow.Subscriber<R> resultSubscriber,
<<<<<<< HEAD
            List<DeploymentUnit> deploymentUnits,
            String receiverClassName,
            Object receiverArgs) {
=======
            @Nullable DataStreamerOptions options,
            Object... receiverArgs) {
>>>>>>> 79aad62d
        return executeAsyncOp(() -> streamerTarget.streamData(
                publisher,
                keyFunc,
                payloadFunc,
                receiver,
                resultSubscriber,
                options,
                receiverArgs));
    }

    @Override
    public Cursor<T> query(
            @Nullable Transaction tx,
            @Nullable Criteria criteria,
            @Nullable String indexName,
            @Nullable CriteriaQueryOptions opts
    ) {
        return executeSyncOp(() -> querySource.query(tx, criteria, indexName, opts));
    }

    @Override
    public CompletableFuture<AsyncCursor<T>> queryAsync(
            @Nullable Transaction tx,
            @Nullable Criteria criteria,
            @Nullable String indexName,
            @Nullable CriteriaQueryOptions opts
    ) {
        return executeAsyncOp(() -> querySource.queryAsync(tx, criteria, indexName, opts))
                .thenApply(cursor -> new AntiHijackAsyncCursor<>(cursor, asyncContinuationExecutor));
    }

    final <U> CompletableFuture<U> executeAsyncOp(Supplier<CompletableFuture<U>> operation) {
        CompletableFuture<U> future = PublicApiThreading.execUserAsyncOperation(operation);

        return PublicApiThreading.preventThreadHijack(future, asyncContinuationExecutor);
    }

    static <T> T executeSyncOp(Supplier<T> operation) {
        return PublicApiThreading.execUserSyncOperation(operation);
    }

    static void executeSyncOp(Runnable operation) {
        PublicApiThreading.execUserSyncOperation(operation);
    }
}<|MERGE_RESOLUTION|>--- conflicted
+++ resolved
@@ -64,14 +64,8 @@
             Function<E, V> payloadFunc,
             ReceiverDescriptor receiver,
             @Nullable Flow.Subscriber<R> resultSubscriber,
-<<<<<<< HEAD
-            List<DeploymentUnit> deploymentUnits,
-            String receiverClassName,
+            @Nullable DataStreamerOptions options,
             Object receiverArgs) {
-=======
-            @Nullable DataStreamerOptions options,
-            Object... receiverArgs) {
->>>>>>> 79aad62d
         return executeAsyncOp(() -> streamerTarget.streamData(
                 publisher,
                 keyFunc,
