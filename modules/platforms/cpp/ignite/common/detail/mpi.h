--- conflicted
+++ resolved
@@ -73,8 +73,6 @@
         /** Returns const pointer to the element past last. */
         [[nodiscard]] const mpi::word *end() const { return m_ptr + m_size; }
 
-<<<<<<< HEAD
-=======
         /** Returns const reference to the last element. */
         [[nodiscard]] const mpi::word &back() const { return m_ptr[m_size - 1]; }
 
@@ -84,7 +82,6 @@
         /** Returns const reference to the last element. */
         [[nodiscard]] const mpi::word &front() const { return m_ptr[0]; }
 
->>>>>>> 9b42e3e8
         /** Returns reference to the last element. */
         [[nodiscard]] mpi::word &front() { return m_ptr[0]; }
 
