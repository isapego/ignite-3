--- conflicted
+++ resolved
@@ -79,10 +79,10 @@
             String schemaName,
             int pageSize,
             int maxRows,
-            String sqlQry, 
-            Object[] args, 
-            boolean autoCommit, 
-            boolean multiStatement, 
+            String sqlQry,
+            Object[] args,
+            boolean autoCommit,
+            boolean multiStatement,
             long queryTimeoutMillis
     ) {
         Objects.requireNonNull(stmtType);
@@ -188,12 +188,8 @@
         packer.packString(sqlQry);
         packer.packBoolean(multiStatement);
 
-<<<<<<< HEAD
         packer.packObjectArrayAsBinaryTuple(args, null);
-=======
-        packer.packObjectArrayAsBinaryTuple(args);
         packer.packLong(queryTimeoutMillis);
->>>>>>> 9a428ca3
     }
 
     /** {@inheritDoc} */
