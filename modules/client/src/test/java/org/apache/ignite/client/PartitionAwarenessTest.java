/*
 * Licensed to the Apache Software Foundation (ASF) under one or more
 * contributor license agreements. See the NOTICE file distributed with
 * this work for additional information regarding copyright ownership.
 * The ASF licenses this file to You under the Apache License, Version 2.0
 * (the "License"); you may not use this file except in compliance with
 * the License. You may obtain a copy of the License at
 *
 *      http://www.apache.org/licenses/LICENSE-2.0
 *
 * Unless required by applicable law or agreed to in writing, software
 * distributed under the License is distributed on an "AS IS" BASIS,
 * WITHOUT WARRANTIES OR CONDITIONS OF ANY KIND, either express or implied.
 * See the License for the specific language governing permissions and
 * limitations under the License.
 */

package org.apache.ignite.client;

import static org.apache.ignite.internal.testframework.matchers.CompletableFutureMatcher.willBe;
import static org.apache.ignite.internal.util.IgniteUtils.closeAll;
import static org.hamcrest.MatcherAssert.assertThat;
import static org.hamcrest.Matchers.greaterThan;
import static org.junit.jupiter.api.Assertions.assertEquals;
import static org.junit.jupiter.api.Assertions.assertNotNull;
import static org.junit.jupiter.api.Assertions.assertTrue;

import java.util.List;
import java.util.Map;
import java.util.Map.Entry;
import java.util.concurrent.CompletableFuture;
import java.util.concurrent.SubmissionPublisher;
import java.util.concurrent.atomic.AtomicInteger;
import java.util.function.Consumer;
import org.apache.ignite.Ignite;
import org.apache.ignite.client.AbstractClientTableTest.PersonPojo;
import org.apache.ignite.client.fakes.FakeIgnite;
import org.apache.ignite.client.fakes.FakeIgniteTables;
import org.apache.ignite.client.fakes.FakeInternalTable;
import org.apache.ignite.client.handler.FakePlacementDriver;
import org.apache.ignite.compute.IgniteCompute;
import org.apache.ignite.compute.JobDescriptor;
import org.apache.ignite.compute.JobTarget;
import org.apache.ignite.internal.client.ReliableChannel;
import org.apache.ignite.internal.client.tx.ClientLazyTransaction;
import org.apache.ignite.internal.hlc.HybridClockImpl;
import org.apache.ignite.internal.streamer.SimplePublisher;
import org.apache.ignite.internal.table.TableViewInternal;
import org.apache.ignite.internal.testframework.IgniteTestUtils;
import org.apache.ignite.table.DataStreamerItem;
import org.apache.ignite.table.DataStreamerOptions;
import org.apache.ignite.table.DataStreamerReceiver;
import org.apache.ignite.table.DataStreamerReceiverContext;
import org.apache.ignite.table.KeyValueView;
import org.apache.ignite.table.ReceiverDescriptor;
import org.apache.ignite.table.RecordView;
import org.apache.ignite.table.Table;
import org.apache.ignite.table.Tuple;
import org.apache.ignite.table.mapper.Mapper;
import org.apache.ignite.tx.Transaction;
import org.jetbrains.annotations.Nullable;
import org.junit.jupiter.api.AfterAll;
import org.junit.jupiter.api.BeforeAll;
import org.junit.jupiter.api.BeforeEach;
import org.junit.jupiter.api.Test;
import org.junit.jupiter.params.ParameterizedTest;
import org.junit.jupiter.params.provider.ValueSource;

/**
 * Tests partition awareness.
 */
public class PartitionAwarenessTest extends AbstractClientTest {
    private static final String nodeKey0 = "server-2";

    private static final String nodeKey1 = "server-2";

    private static final String nodeKey2 = "server-1";

    private static final String nodeKey3 = "server-2";

    private static TestServer testServer2;

    private static Ignite server2;

    private static IgniteClient client2;

    private volatile @Nullable String lastOp;

    private volatile @Nullable String lastOpServerName;

    private static final AtomicInteger nextTableId = new AtomicInteger(101);

    /**
     * Before all.
     */
    @BeforeAll
    public static void startServer2() {
        server2 = new FakeIgnite("server-2");
        testServer2 = new TestServer(0, server2, null, null, "server-2", clusterId, null, null);

        var clientBuilder = IgniteClient.builder()
                .addresses("127.0.0.1:" + serverPort, "127.0.0.1:" + testServer2.port())
                .heartbeatInterval(200);

        client2 = clientBuilder.build();
    }

    /**
     * After all.
     */
    @AfterAll
    public static void stopServer2() throws Exception {
        closeAll(client2, testServer2);
    }

    @BeforeEach
    public void initReplicas() throws InterruptedException {
        dropTables(server2);

        initPrimaryReplicas(null);

        assertTrue(IgniteTestUtils.waitForCondition(() -> client2.connections().size() == 2, 3000));
    }

    @Test
    public void testGetTupleRoutesRequestToPrimaryNode() {
        RecordView<Tuple> recordView = defaultTable().recordView();

        assertOpOnNode(nodeKey0, "get", tx -> recordView.get(tx, Tuple.create().set("ID", 0L)));
        assertOpOnNode(nodeKey1, "get", tx -> recordView.get(tx, Tuple.create().set("ID", 1L)));
        assertOpOnNode(nodeKey2, "get", tx -> recordView.get(tx, Tuple.create().set("ID", 2L)));
        assertOpOnNode(nodeKey3, "get", tx -> recordView.get(tx, Tuple.create().set("ID", 3L)));
    }

    @Test
    public void testGetRecordRoutesRequestToPrimaryNode() {
        RecordView<PersonPojo> pojoView = defaultTable().recordView(Mapper.of(PersonPojo.class));

        assertOpOnNode(nodeKey0, "get", tx -> pojoView.get(tx, new PersonPojo(0L)));
        assertOpOnNode(nodeKey1, "get", tx -> pojoView.get(tx, new PersonPojo(1L)));
        assertOpOnNode(nodeKey2, "get", tx -> pojoView.get(tx, new PersonPojo(2L)));
        assertOpOnNode(nodeKey3, "get", tx -> pojoView.get(tx, new PersonPojo(3L)));
    }

    @Test
    public void testGetKeyValueRoutesRequestToPrimaryNode() {
        KeyValueView<Long, String> kvView = defaultTable().keyValueView(Mapper.of(Long.class), Mapper.of(String.class));

        assertOpOnNode(nodeKey0, "get", tx -> kvView.get(tx, 0L));
        assertOpOnNode(nodeKey1, "get", tx -> kvView.get(tx, 1L));
        assertOpOnNode(nodeKey2, "get", tx -> kvView.get(tx, 2L));
        assertOpOnNode(nodeKey3, "get", tx -> kvView.get(tx, 3L));
    }

    @Test
    public void testGetKeyValueBinaryRoutesRequestToPrimaryNode() {
        KeyValueView<Tuple, Tuple> kvView = defaultTable().keyValueView();

        assertOpOnNode(nodeKey0, "get", tx -> kvView.get(tx, Tuple.create().set("ID", 0L)));
        assertOpOnNode(nodeKey1, "get", tx -> kvView.get(tx, Tuple.create().set("ID", 1L)));
        assertOpOnNode(nodeKey2, "get", tx -> kvView.get(tx, Tuple.create().set("ID", 2L)));
        assertOpOnNode(nodeKey3, "get", tx -> kvView.get(tx, Tuple.create().set("ID", 3L)));
    }

    @Test
    public void testNonNullTxDisablesPartitionAwareness() {
        RecordView<Tuple> recordView = defaultTable().recordView();
        var tx = (ClientLazyTransaction) client2.transactions().begin();
        client2.sql().execute(tx, "SELECT 1").close(); // Force lazy tx init.

        String expectedNode = tx.nodeName();
        assertNotNull(expectedNode);

        assertOpOnNode(expectedNode, "get", tx2 -> recordView.get(tx, Tuple.create().set("ID", 0L)));
        assertOpOnNode(expectedNode, "get", tx2 -> recordView.get(tx, Tuple.create().set("ID", 1L)));
        assertOpOnNode(expectedNode, "get", tx2 -> recordView.get(tx, Tuple.create().set("ID", 2L)));
    }

    @ParameterizedTest
    @ValueSource(booleans = {true, false})
    public void testClientReceivesPartitionAssignmentUpdates(boolean useHeartbeat) throws InterruptedException {
        ReliableChannel ch = IgniteTestUtils.getFieldValue(client2, "ch");

        // Check default assignment.
        RecordView<Tuple> recordView = defaultTable().recordView();

        assertOpOnNode(nodeKey1, "get", tx -> recordView.get(tx, Tuple.create().set("ID", 1L)));
        assertOpOnNode(nodeKey2, "get", tx -> recordView.get(tx, Tuple.create().set("ID", 2L)));

        // Update partition assignment.
        var oldTs = ch.partitionAssignmentTimestamp();
        initPrimaryReplicas(reversedReplicas());

        if (useHeartbeat) {
            // Wait for heartbeat message to receive change notification flag.
            assertTrue(IgniteTestUtils.waitForCondition(() -> ch.partitionAssignmentTimestamp() > oldTs, 3000));
        } else {
            // Perform requests to receive change notification flag.
            int maxRequests = 50;
            while (ch.partitionAssignmentTimestamp() <= oldTs && maxRequests-- > 0) {
                client2.tables().tables();
            }

            assertThat("Failed to receive assignment update", maxRequests, greaterThan(0));
        }

        // Check new assignment.
        assertThat(ch.partitionAssignmentTimestamp(), greaterThan(oldTs));

        assertOpOnNode(nodeKey2, "get", tx -> recordView.get(tx, Tuple.create().set("ID", 1L)));
        assertOpOnNode(nodeKey1, "get", tx -> recordView.get(tx, Tuple.create().set("ID", 2L)));
    }

    @Test
    public void testCustomColocationKey() {
        RecordView<Tuple> recordView = table(FakeIgniteTables.TABLE_COLOCATION_KEY).recordView();

        assertOpOnNode("server-2", "get", tx -> recordView.get(tx, Tuple.create().set("ID", 0).set("COLO-1", "0").set("COLO-2", 4L)));
        assertOpOnNode("server-1", "get", tx -> recordView.get(tx, Tuple.create().set("ID", 0).set("COLO-1", "0").set("COLO-2", 8L)));
    }

    @Test
    public void testCompositeKey() {
        RecordView<Tuple> recordView = table(FakeIgniteTables.TABLE_COMPOSITE_KEY).recordView();

        assertOpOnNode("server-2", "get", tx -> recordView.get(tx, Tuple.create().set("ID1", 0).set("ID2", "0")));
        assertOpOnNode("server-1", "get", tx -> recordView.get(tx, Tuple.create().set("ID1", 1).set("ID2", "0")));
        assertOpOnNode("server-2", "get", tx -> recordView.get(tx, Tuple.create().set("ID1", 0).set("ID2", "1")));
        assertOpOnNode("server-1", "get", tx -> recordView.get(tx, Tuple.create().set("ID1", 1).set("ID2", "1")));
        assertOpOnNode("server-2", "get", tx -> recordView.get(tx, Tuple.create().set("ID1", 1).set("ID2", "2")));
    }

    @Test
    public void testAllRecordViewOperations() {
        RecordView<PersonPojo> pojoView = defaultTable().recordView(
                Mapper.of(PersonPojo.class));

        var t1 = new PersonPojo(0L);
        var t2 = new PersonPojo(1L);

        assertOpOnNode(nodeKey0, "insert", tx -> pojoView.insert(tx, t1));
        assertOpOnNode(nodeKey1, "insert", tx -> pojoView.insert(tx, t2));

        assertOpOnNode(nodeKey0, "insertAll", tx -> pojoView.insertAll(tx, List.of(t1)));
        assertOpOnNode(nodeKey1, "insertAll", tx -> pojoView.insertAll(tx, List.of(t2)));

        assertOpOnNode(nodeKey0, "upsert", tx -> pojoView.upsert(tx, t1));
        assertOpOnNode(nodeKey1, "upsert", tx -> pojoView.upsert(tx, t2));

        assertOpOnNode(nodeKey0, "upsertAll", tx -> pojoView.upsertAll(tx, List.of(t1)));
        assertOpOnNode(nodeKey1, "upsertAll", tx -> pojoView.upsertAll(tx, List.of(t2)));

        assertOpOnNode(nodeKey0, "get", tx -> pojoView.get(tx, t1));
        assertOpOnNode(nodeKey1, "get", tx -> pojoView.get(tx, t2));

        assertOpOnNode(nodeKey0, "getAll", tx -> pojoView.getAll(tx, List.of(t1)));
        assertOpOnNode(nodeKey1, "getAll", tx -> pojoView.getAll(tx, List.of(t2)));

        assertOpOnNode(nodeKey0, "getAndUpsert", tx -> pojoView.getAndUpsert(tx, t1));
        assertOpOnNode(nodeKey1, "getAndUpsert", tx -> pojoView.getAndUpsert(tx, t2));

        assertOpOnNode(nodeKey0, "getAndReplace", tx -> pojoView.getAndReplace(tx, t1));
        assertOpOnNode(nodeKey1, "getAndReplace", tx -> pojoView.getAndReplace(tx, t2));

        assertOpOnNode(nodeKey0, "getAndDelete", tx -> pojoView.getAndDelete(tx, t1));
        assertOpOnNode(nodeKey1, "getAndDelete", tx -> pojoView.getAndDelete(tx, t2));

        assertOpOnNode(nodeKey0, "replace", tx -> pojoView.replace(tx, t1));
        assertOpOnNode(nodeKey1, "replace", tx -> pojoView.replace(tx, t2));

        assertOpOnNode(nodeKey0, "replace", tx -> pojoView.replace(tx, t1, t1));
        assertOpOnNode(nodeKey1, "replace", tx -> pojoView.replace(tx, t2, t2));

        assertOpOnNode(nodeKey0, "delete", tx -> pojoView.delete(tx, t1));
        assertOpOnNode(nodeKey1, "delete", tx -> pojoView.delete(tx, t2));

        assertOpOnNode(nodeKey0, "deleteExact", tx -> pojoView.deleteExact(tx, t1));
        assertOpOnNode(nodeKey1, "deleteExact", tx -> pojoView.deleteExact(tx, t2));

        assertOpOnNode(nodeKey0, "deleteAll", tx -> pojoView.deleteAll(tx, List.of(t1)));
        assertOpOnNode(nodeKey1, "deleteAll", tx -> pojoView.deleteAll(tx, List.of(t2)));

        assertOpOnNode(nodeKey0, "deleteAllExact", tx -> pojoView.deleteAllExact(tx, List.of(t1)));
        assertOpOnNode(nodeKey1, "deleteAllExact", tx -> pojoView.deleteAllExact(tx, List.of(t2)));
    }

    @Test
    public void testAllRecordBinaryViewOperations() {
        RecordView<Tuple> recordView = defaultTable().recordView();

        Tuple t1 = Tuple.create().set("ID", 1L);
        Tuple t2 = Tuple.create().set("ID", 2L);

        assertOpOnNode(nodeKey1, "insert", tx -> recordView.insert(tx, t1));
        assertOpOnNode(nodeKey2, "insert", tx -> recordView.insert(tx, t2));

        assertOpOnNode(nodeKey1, "insertAll", tx -> recordView.insertAll(tx, List.of(t1)));
        assertOpOnNode(nodeKey2, "insertAll", tx -> recordView.insertAll(tx, List.of(t2)));

        assertOpOnNode(nodeKey1, "upsert", tx -> recordView.upsert(tx, t1));
        assertOpOnNode(nodeKey2, "upsert", tx -> recordView.upsert(tx, t2));

        assertOpOnNode(nodeKey1, "upsertAll", tx -> recordView.upsertAll(tx, List.of(t1)));
        assertOpOnNode(nodeKey2, "upsertAll", tx -> recordView.upsertAll(tx, List.of(t2)));

        assertOpOnNode(nodeKey1, "get", tx -> recordView.get(tx, t1));
        assertOpOnNode(nodeKey2, "get", tx -> recordView.get(tx, t2));

        assertOpOnNode(nodeKey1, "getAll", tx -> recordView.getAll(tx, List.of(t1)));
        assertOpOnNode(nodeKey2, "getAll", tx -> recordView.getAll(tx, List.of(t2)));

        assertOpOnNode(nodeKey1, "getAndUpsert", tx -> recordView.getAndUpsert(tx, t1));
        assertOpOnNode(nodeKey2, "getAndUpsert", tx -> recordView.getAndUpsert(tx, t2));

        assertOpOnNode(nodeKey1, "getAndReplace", tx -> recordView.getAndReplace(tx, t1));
        assertOpOnNode(nodeKey2, "getAndReplace", tx -> recordView.getAndReplace(tx, t2));

        assertOpOnNode(nodeKey1, "getAndDelete", tx -> recordView.getAndDelete(tx, t1));
        assertOpOnNode(nodeKey2, "getAndDelete", tx -> recordView.getAndDelete(tx, t2));

        assertOpOnNode(nodeKey1, "replace", tx -> recordView.replace(tx, t1));
        assertOpOnNode(nodeKey2, "replace", tx -> recordView.replace(tx, t2));

        assertOpOnNode(nodeKey1, "replace", tx -> recordView.replace(tx, t1, t1));
        assertOpOnNode(nodeKey2, "replace", tx -> recordView.replace(tx, t2, t2));

        assertOpOnNode(nodeKey1, "delete", tx -> recordView.delete(tx, t1));
        assertOpOnNode(nodeKey2, "delete", tx -> recordView.delete(tx, t2));

        assertOpOnNode(nodeKey1, "deleteExact", tx -> recordView.deleteExact(tx, t1));
        assertOpOnNode(nodeKey2, "deleteExact", tx -> recordView.deleteExact(tx, t2));

        assertOpOnNode(nodeKey1, "deleteAll", tx -> recordView.deleteAll(tx, List.of(t1)));
        assertOpOnNode(nodeKey2, "deleteAll", tx -> recordView.deleteAll(tx, List.of(t2)));

        assertOpOnNode(nodeKey1, "deleteAllExact", tx -> recordView.deleteAllExact(tx, List.of(t1)));
        assertOpOnNode(nodeKey2, "deleteAllExact", tx -> recordView.deleteAllExact(tx, List.of(t2)));
    }

    @Test
    public void testAllKeyValueViewOperations() {
        KeyValueView<Long, String> kvView = defaultTable().keyValueView(Mapper.of(Long.class), Mapper.of(String.class));

        var k1 = 1L;
        var k2 = 2L;
        var v = "v";

        assertOpOnNode(nodeKey1, "insert", tx -> kvView.putIfAbsent(tx, k1, v));
        assertOpOnNode(nodeKey2, "insert", tx -> kvView.putIfAbsent(tx, k2, v));

        assertOpOnNode(nodeKey1, "upsert", tx -> kvView.put(tx, k1, v));
        assertOpOnNode(nodeKey2, "upsert", tx -> kvView.put(tx, k2, v));

        assertOpOnNode(nodeKey1, "upsertAll", tx -> kvView.putAll(tx, Map.of(k1, v)));
        assertOpOnNode(nodeKey2, "upsertAll", tx -> kvView.putAll(tx, Map.of(k2, v)));

        assertOpOnNode(nodeKey1, "get", tx -> kvView.get(tx, k1));
        assertOpOnNode(nodeKey2, "get", tx -> kvView.get(tx, k2));

        assertOpOnNode(nodeKey1, "get", tx -> kvView.contains(tx, k1));
        assertOpOnNode(nodeKey2, "get", tx -> kvView.contains(tx, k2));

        assertOpOnNode(nodeKey1, "getAll", tx -> kvView.getAll(tx, List.of(k1)));
        assertOpOnNode(nodeKey2, "getAll", tx -> kvView.getAll(tx, List.of(k2)));

        assertOpOnNode(nodeKey1, "getAndUpsert", tx -> kvView.getAndPut(tx, k1, v));
        assertOpOnNode(nodeKey2, "getAndUpsert", tx -> kvView.getAndPut(tx, k2, v));

        assertOpOnNode(nodeKey1, "getAndReplace", tx -> kvView.getAndReplace(tx, k1, v));
        assertOpOnNode(nodeKey2, "getAndReplace", tx -> kvView.getAndReplace(tx, k2, v));

        assertOpOnNode(nodeKey1, "getAndDelete", tx -> kvView.getAndRemove(tx, k1));
        assertOpOnNode(nodeKey2, "getAndDelete", tx -> kvView.getAndRemove(tx, k2));

        assertOpOnNode(nodeKey1, "replace", tx -> kvView.replace(tx, k1, v));
        assertOpOnNode(nodeKey2, "replace", tx -> kvView.replace(tx, k2, v));

        assertOpOnNode(nodeKey1, "replace", tx -> kvView.replace(tx, k1, v, v));
        assertOpOnNode(nodeKey2, "replace", tx -> kvView.replace(tx, k2, v, v));

        assertOpOnNode(nodeKey1, "delete", tx -> kvView.remove(tx, k1));
        assertOpOnNode(nodeKey2, "delete", tx -> kvView.remove(tx, k2));

        assertOpOnNode(nodeKey1, "deleteExact", tx -> kvView.remove(tx, k1, v));
        assertOpOnNode(nodeKey2, "deleteExact", tx -> kvView.remove(tx, k2, v));

        assertOpOnNode(nodeKey1, "deleteAll", tx -> kvView.removeAll(tx, List.of(k1)));
        assertOpOnNode(nodeKey2, "deleteAll", tx -> kvView.removeAll(tx, List.of(k2)));
    }

    @Test
    public void testAllKeyValueBinaryViewOperations() {
        KeyValueView<Tuple, Tuple> kvView = defaultTable().keyValueView();

        Tuple t1 = Tuple.create().set("ID", 1L);
        Tuple t2 = Tuple.create().set("ID", 2L);
        Tuple val = Tuple.create();

        assertOpOnNode(nodeKey1, "insert", tx -> kvView.putIfAbsent(tx, t1, val));
        assertOpOnNode(nodeKey2, "insert", tx -> kvView.putIfAbsent(tx, t2, val));

        assertOpOnNode(nodeKey1, "upsert", tx -> kvView.put(tx, t1, val));
        assertOpOnNode(nodeKey2, "upsert", tx -> kvView.put(tx, t2, val));

        assertOpOnNode(nodeKey1, "upsertAll", tx -> kvView.putAll(tx, Map.of(t1, val)));
        assertOpOnNode(nodeKey2, "upsertAll", tx -> kvView.putAll(tx, Map.of(t2, val)));

        assertOpOnNode(nodeKey1, "get", tx -> kvView.get(tx, t1));
        assertOpOnNode(nodeKey2, "get", tx -> kvView.get(tx, t2));

        assertOpOnNode(nodeKey1, "get", tx -> kvView.contains(tx, t1));
        assertOpOnNode(nodeKey2, "get", tx -> kvView.contains(tx, t2));

        assertOpOnNode(nodeKey1, "getAll", tx -> kvView.getAll(tx, List.of(t1)));
        assertOpOnNode(nodeKey2, "getAll", tx -> kvView.getAll(tx, List.of(t2)));

        assertOpOnNode(nodeKey1, "getAndUpsert", tx -> kvView.getAndPut(tx, t1, val));
        assertOpOnNode(nodeKey2, "getAndUpsert", tx -> kvView.getAndPut(tx, t2, val));

        assertOpOnNode(nodeKey1, "getAndReplace", tx -> kvView.getAndReplace(tx, t1, val));
        assertOpOnNode(nodeKey2, "getAndReplace", tx -> kvView.getAndReplace(tx, t2, val));

        assertOpOnNode(nodeKey1, "getAndDelete", tx -> kvView.getAndRemove(tx, t1));
        assertOpOnNode(nodeKey2, "getAndDelete", tx -> kvView.getAndRemove(tx, t2));

        assertOpOnNode(nodeKey1, "replace", tx -> kvView.replace(tx, t1, val));
        assertOpOnNode(nodeKey2, "replace", tx -> kvView.replace(tx, t2, val));

        assertOpOnNode(nodeKey1, "replace", tx -> kvView.replace(tx, t1, val, val));
        assertOpOnNode(nodeKey2, "replace", tx -> kvView.replace(tx, t2, val, val));

        assertOpOnNode(nodeKey1, "delete", tx -> kvView.remove(tx, t1));
        assertOpOnNode(nodeKey2, "delete", tx -> kvView.remove(tx, t2));

        assertOpOnNode(nodeKey1, "deleteExact", tx -> kvView.remove(tx, t1, val));
        assertOpOnNode(nodeKey2, "deleteExact", tx -> kvView.remove(tx, t2, val));

        assertOpOnNode(nodeKey1, "deleteAll", tx -> kvView.removeAll(tx, List.of(t1)));
        assertOpOnNode(nodeKey2, "deleteAll", tx -> kvView.removeAll(tx, List.of(t2)));
    }

    @Test
    public void testExecuteColocatedTupleKeyRoutesRequestToPrimaryNode() {
        Table table = defaultTable();

        Tuple t1 = Tuple.create().set("ID", 1L);
        Tuple t2 = Tuple.create().set("ID", 2L);

        JobDescriptor job = JobDescriptor.builder("job").build();

<<<<<<< HEAD
        assertThat(compute().executeColocatedAsync(table.name(), t1, job, null), willBe(nodeKey1));
        assertThat(compute().executeColocatedAsync(table.name(), t2, job, null), willBe(nodeKey2));
=======
        assertThat(compute().executeAsync(JobTarget.colocated(table.name(), t1), job), willBe(nodeKey1));
        assertThat(compute().executeAsync(JobTarget.colocated(table.name(), t2), job), willBe(nodeKey2));
>>>>>>> 79aad62d
    }

    @Test
    public void testExecuteColocatedObjectKeyRoutesRequestToPrimaryNode() {
        var mapper = Mapper.of(Long.class);
        Table table = defaultTable();
        JobDescriptor job = JobDescriptor.builder("job").build();

<<<<<<< HEAD
        assertThat(compute().executeColocatedAsync(table.name(), 1L, mapper, job, null), willBe(nodeKey1));
        assertThat(compute().executeColocatedAsync(table.name(), 2L, mapper, job, null), willBe(nodeKey2));
=======
        assertThat(compute().executeAsync(JobTarget.colocated(table.name(), 1L, mapper), job), willBe(nodeKey1));
        assertThat(compute().executeAsync(JobTarget.colocated(table.name(), 2L, mapper), job), willBe(nodeKey2));
>>>>>>> 79aad62d
    }

    @ParameterizedTest
    @ValueSource(booleans = {true, false})
    public void testDataStreamerRecordBinaryView(boolean withReceiver) {
        RecordView<Tuple> recordView = defaultTable().recordView();

        Consumer<Tuple> stream = t -> {
            CompletableFuture<Void> fut;

            try (SimplePublisher<Tuple> publisher = new SimplePublisher<>()) {
                fut = withReceiver
                        ? recordView.streamData(publisher, DataStreamerItem::get, x -> 0, receiver(), null, null)
                        : recordView.streamData(publisher, null);

                publisher.submit(t);
            }

            fut.join();
        };

        String expectedOp = withReceiver ? "upsert" : "updateAll";
        assertOpOnNode(nodeKey0, expectedOp, tx -> stream.accept(Tuple.create().set("ID", 0L)));
        assertOpOnNode(nodeKey1, expectedOp, tx -> stream.accept(Tuple.create().set("ID", 1L)));
        assertOpOnNode(nodeKey2, expectedOp, tx -> stream.accept(Tuple.create().set("ID", 2L)));
        assertOpOnNode(nodeKey3, expectedOp, tx -> stream.accept(Tuple.create().set("ID", 3L)));
    }

    @ParameterizedTest
    @ValueSource(booleans = {true, false})
    public void testDataStreamerRecordView(boolean withReceiver) {
        RecordView<PersonPojo> pojoView = defaultTable().recordView(Mapper.of(PersonPojo.class));

        Consumer<PersonPojo> stream = t -> {
            CompletableFuture<Void> fut;

            try (SimplePublisher<PersonPojo> publisher = new SimplePublisher<>()) {
                fut = withReceiver
                        ? pojoView.streamData(publisher, DataStreamerItem::get, x -> 0, receiver(), null, null)
                        : pojoView.streamData(publisher, null);

                publisher.submit(t);
            }

            fut.join();
        };

        String expectedOp = withReceiver ? "upsert" : "updateAll";
        assertOpOnNode(nodeKey0, expectedOp, tx -> stream.accept(new PersonPojo(0L)));
        assertOpOnNode(nodeKey1, expectedOp, tx -> stream.accept(new PersonPojo(1L)));
        assertOpOnNode(nodeKey2, expectedOp, tx -> stream.accept(new PersonPojo(2L)));
        assertOpOnNode(nodeKey3, expectedOp, tx -> stream.accept(new PersonPojo(3L)));
    }

    @ParameterizedTest
    @ValueSource(booleans = {true, false})
    public void testDataStreamerKeyValueBinaryView(boolean withReceiver) {
        KeyValueView<Tuple, Tuple> recordView = defaultTable().keyValueView();

        Consumer<Tuple> stream = t -> {
            CompletableFuture<Void> fut;

            try (SimplePublisher<Entry<Tuple, Tuple>> publisher = new SimplePublisher<>()) {
                fut = withReceiver
                        ? recordView.streamData(publisher, DataStreamerItem::get, x -> 0, receiver(), null, null)
                        : recordView.streamData(publisher, null);
                publisher.submit(Map.entry(t, Tuple.create()));
            }

            fut.join();
        };

        String expectedOp = withReceiver ? "upsert" : "updateAll";
        assertOpOnNode(nodeKey0, expectedOp, tx -> stream.accept(Tuple.create().set("ID", 0L)));
        assertOpOnNode(nodeKey1, expectedOp, tx -> stream.accept(Tuple.create().set("ID", 1L)));
        assertOpOnNode(nodeKey2, expectedOp, tx -> stream.accept(Tuple.create().set("ID", 2L)));
        assertOpOnNode(nodeKey3, expectedOp, tx -> stream.accept(Tuple.create().set("ID", 3L)));
    }

    @ParameterizedTest
    @ValueSource(booleans = {true, false})
    public void testDataStreamerKeyValueView(boolean withReceiver) {
        KeyValueView<Long, String> kvView = defaultTable().keyValueView(Mapper.of(Long.class), Mapper.of(String.class));

        Consumer<Long> stream = t -> {
            CompletableFuture<Void> fut;

            try (SimplePublisher<Entry<Long, String>> publisher = new SimplePublisher<>()) {
                fut = withReceiver
                        ? kvView.streamData(publisher, DataStreamerItem::get, x -> 0, receiver(), null, null)
                        : kvView.streamData(publisher, null);
                publisher.submit(Map.entry(t, t.toString()));
            }

            fut.join();
        };

        String expectedOp = withReceiver ? "upsert" : "updateAll";
        assertOpOnNode(nodeKey0, expectedOp, tx -> stream.accept(0L));
        assertOpOnNode(nodeKey1, expectedOp, tx -> stream.accept(1L));
        assertOpOnNode(nodeKey2, expectedOp, tx -> stream.accept(2L));
        assertOpOnNode(nodeKey3, expectedOp, tx -> stream.accept(3L));
    }

    @Test
    public void testDataStreamerReceivesPartitionAssignmentUpdates() {
        DataStreamerOptions options = DataStreamerOptions.builder()
                .pageSize(1)
                .perPartitionParallelOperations(1)
                .autoFlushFrequency(50)
                .build();

        CompletableFuture<Void> fut;

        RecordView<Tuple> recordView = defaultTable().recordView();
        try (SubmissionPublisher<DataStreamerItem<Tuple>> publisher = new SubmissionPublisher<>()) {
            fut = recordView.streamData(publisher, options);

            Consumer<Long> submit = id -> {
                try {
                    lastOpServerName = null;
                    publisher.submit(DataStreamerItem.of(Tuple.create().set("ID", id)));
                    assertTrue(IgniteTestUtils.waitForCondition(() -> lastOpServerName != null, 1000));
                } catch (InterruptedException e) {
                    throw new RuntimeException(e);
                }
            };

            assertOpOnNode(nodeKey1, "updateAll", tx -> submit.accept(1L));
            assertOpOnNode(nodeKey2, "updateAll", tx -> submit.accept(2L));

            // Update partition assignment.
            initPrimaryReplicas(reversedReplicas());

            // Send some batches so that the client receives updated assignment.
            for (long i = 0; i < 10; i++) {
                submit.accept(i);
            }

            // Check updated assignment.
            assertOpOnNode(nodeKey2, "updateAll", tx -> submit.accept(1L));
            assertOpOnNode(nodeKey1, "updateAll", tx -> submit.accept(2L));
        }

        fut.join();
    }

    private void assertOpOnNode(String expectedNode, String expectedOp, Consumer<Transaction> op) {
        assertOpOnNodeNoTx(expectedNode, expectedOp, op);
        assertOpOnNodeWithTx(expectedNode, expectedOp, op);
    }

    private void assertOpOnNodeNoTx(String expectedNode, String expectedOp, Consumer<Transaction> op) {
        lastOpServerName = null;
        lastOp = null;

        op.accept(null);

        assertEquals(expectedOp, lastOp);
        assertEquals(expectedNode, lastOpServerName, "Operation " + expectedOp + " was not executed on expected node");
    }

    private void assertOpOnNodeWithTx(String expectedNode, String expectedOp, Consumer<Transaction> op) {
        lastOpServerName = null;
        lastOp = null;

        Transaction tx = client.transactions().begin();
        op.accept(null);
        tx.commit();

        assertEquals(expectedOp, lastOp);
        assertEquals(expectedNode, lastOpServerName, "Operation " + expectedOp + " was not executed on expected node with transaction");
    }

    private Table defaultTable() {
        return table(DEFAULT_TABLE);
    }

    private Table table(String name) {
        // Create table on both servers with the same ID.
        int tableId = nextTableId.getAndIncrement();

        createTable(server, tableId, name);
        createTable(server2, tableId, name);

        return client2.tables().table(name);
    }

    private static IgniteCompute compute() {
        return client2.compute();
    }

    private void createTable(Ignite ignite, int id, String name) {
        FakeIgniteTables tables = (FakeIgniteTables) ignite.tables();
        TableViewInternal tableView = tables.createTable(name, id);

        ((FakeInternalTable) tableView.internalTable()).setDataAccessListener((op, data) -> {
            lastOp = op;
            lastOpServerName = ignite.name();
        });
    }

    private static void initPrimaryReplicas(@Nullable List<String> replicas) {
        long leaseStartTime = new HybridClockImpl().nowLong();

        initPrimaryReplicas(testServer.placementDriver(), replicas, leaseStartTime);
        initPrimaryReplicas(testServer2.placementDriver(), replicas, leaseStartTime);
    }

    private static void initPrimaryReplicas(FakePlacementDriver placementDriver, @Nullable List<String> replicas, long leaseStartTime) {
        if (replicas == null) {
            replicas = defaultReplicas();
        }

        placementDriver.setReplicas(replicas, nextTableId.get() - 1, leaseStartTime);
    }

    private static List<String> defaultReplicas() {
        return List.of(testServer.nodeName(), testServer2.nodeName(), testServer.nodeName(), testServer2.nodeName());
    }

    private static List<String> reversedReplicas() {
        return List.of(testServer2.nodeName(), testServer.nodeName(), testServer2.nodeName(), testServer.nodeName());
    }

    private static ReceiverDescriptor receiver() {
        return ReceiverDescriptor.builder(TestReceiver.class).build();
    }

    private static class TestReceiver implements DataStreamerReceiver<Object, Object> {
        @SuppressWarnings("resource")
        @Override
        public CompletableFuture<List<Object>> receive(List<Object> page, DataStreamerReceiverContext ctx, Object... args) {
            ctx.ignite().tables().table(DEFAULT_TABLE).recordView().upsert(null, Tuple.create().set("ID", 0L));
            return CompletableFuture.completedFuture(null);
        }
    }
}<|MERGE_RESOLUTION|>--- conflicted
+++ resolved
@@ -448,13 +448,8 @@
 
         JobDescriptor job = JobDescriptor.builder("job").build();
 
-<<<<<<< HEAD
-        assertThat(compute().executeColocatedAsync(table.name(), t1, job, null), willBe(nodeKey1));
-        assertThat(compute().executeColocatedAsync(table.name(), t2, job, null), willBe(nodeKey2));
-=======
-        assertThat(compute().executeAsync(JobTarget.colocated(table.name(), t1), job), willBe(nodeKey1));
-        assertThat(compute().executeAsync(JobTarget.colocated(table.name(), t2), job), willBe(nodeKey2));
->>>>>>> 79aad62d
+        assertThat(compute().executeAsync(JobTarget.colocated(table.name(), t1), job, null), willBe(nodeKey1));
+        assertThat(compute().executeAsync(JobTarget.colocated(table.name(), t2), job, null), willBe(nodeKey2));
     }
 
     @Test
@@ -463,13 +458,8 @@
         Table table = defaultTable();
         JobDescriptor job = JobDescriptor.builder("job").build();
 
-<<<<<<< HEAD
-        assertThat(compute().executeColocatedAsync(table.name(), 1L, mapper, job, null), willBe(nodeKey1));
-        assertThat(compute().executeColocatedAsync(table.name(), 2L, mapper, job, null), willBe(nodeKey2));
-=======
-        assertThat(compute().executeAsync(JobTarget.colocated(table.name(), 1L, mapper), job), willBe(nodeKey1));
-        assertThat(compute().executeAsync(JobTarget.colocated(table.name(), 2L, mapper), job), willBe(nodeKey2));
->>>>>>> 79aad62d
+        assertThat(compute().executeAsync(JobTarget.colocated(table.name(), 1L, mapper), job, null), willBe(nodeKey1));
+        assertThat(compute().executeAsync(JobTarget.colocated(table.name(), 2L, mapper), job, null), willBe(nodeKey2));
     }
 
     @ParameterizedTest
