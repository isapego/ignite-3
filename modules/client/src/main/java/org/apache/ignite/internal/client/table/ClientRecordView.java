--- conflicted
+++ resolved
@@ -30,11 +30,6 @@
 import java.util.concurrent.Flow.Publisher;
 import java.util.function.Function;
 import org.apache.ignite.client.RetryLimitPolicy;
-<<<<<<< HEAD
-import org.apache.ignite.compute.ByteArrayMarshaller;
-import org.apache.ignite.compute.DeploymentUnit;
-=======
->>>>>>> 79aad62d
 import org.apache.ignite.internal.client.proto.ClientOp;
 import org.apache.ignite.internal.client.proto.TuplePart;
 import org.apache.ignite.internal.client.sql.ClientSql;
@@ -433,14 +428,8 @@
             Function<E, V> payloadFunc,
             ReceiverDescriptor receiver,
             @Nullable Flow.Subscriber<R1> resultSubscriber,
-<<<<<<< HEAD
-            List<DeploymentUnit> deploymentUnits,
-            String receiverClassName,
+            @Nullable DataStreamerOptions options,
             Object receiverArgs) {
-=======
-            @Nullable DataStreamerOptions options,
-            Object... receiverArgs) {
->>>>>>> 79aad62d
         Objects.requireNonNull(publisher);
         Objects.requireNonNull(keyFunc);
         Objects.requireNonNull(payloadFunc);
@@ -455,17 +444,11 @@
                 new PojoStreamerPartitionAwarenessProvider<>(tbl, ser.mapper()),
                 tbl,
                 resultSubscriber,
-<<<<<<< HEAD
-                deploymentUnits,
-                receiverClassName,
+                receiver.units(),
+                receiver.receiverClassName(),
                 receiverArgs,
                 new ByteArrayMarshaller<>() {} // todo
         );
-=======
-                receiver.units(),
-                receiver.receiverClassName(),
-                receiverArgs);
->>>>>>> 79aad62d
     }
 
     /** {@inheritDoc} */
