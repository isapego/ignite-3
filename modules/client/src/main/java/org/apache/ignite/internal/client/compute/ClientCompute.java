--- conflicted
+++ resolved
@@ -35,22 +35,14 @@
 import java.util.function.BiConsumer;
 import java.util.function.Function;
 import java.util.function.Supplier;
-<<<<<<< HEAD
-import org.apache.ignite.compute.ByteArrayMarshaller;
-=======
 import org.apache.ignite.compute.AnyNodeJobTarget;
 import org.apache.ignite.compute.ColocatedJobTarget;
->>>>>>> 79aad62d
 import org.apache.ignite.compute.DeploymentUnit;
 import org.apache.ignite.compute.IgniteCompute;
 import org.apache.ignite.compute.JobDescriptor;
 import org.apache.ignite.compute.JobExecution;
 import org.apache.ignite.compute.JobExecutionOptions;
-<<<<<<< HEAD
-import org.apache.ignite.compute.Marshaller;
-=======
 import org.apache.ignite.compute.JobTarget;
->>>>>>> 79aad62d
 import org.apache.ignite.compute.task.TaskExecution;
 import org.apache.ignite.internal.client.ClientUtils;
 import org.apache.ignite.internal.client.PayloadInputChannel;
@@ -99,13 +91,8 @@
     }
 
     @Override
-<<<<<<< HEAD
-    public <T, R> JobExecution<R> submit(Set<ClusterNode> nodes, JobDescriptor descriptor, T args) {
-        Objects.requireNonNull(nodes);
-=======
     public <R> JobExecution<R> submit(JobTarget target, JobDescriptor descriptor, Object... args) {
         Objects.requireNonNull(target);
->>>>>>> 79aad62d
         Objects.requireNonNull(descriptor);
 
         if (target instanceof AnyNodeJobTarget) {
@@ -119,19 +106,6 @@
                             args));
         }
 
-<<<<<<< HEAD
-        return new ClientJobExecution<>(
-                ch,
-                executeOnNodesAsync(nodes, descriptor.units(), descriptor.jobClassName(), descriptor.options(),
-                        args, descriptor.argumentMarshaler()),
-                descriptor.resultMarshaller()
-        );
-    }
-
-    @Override
-    public <T, R> R execute(Set<ClusterNode> nodes, JobDescriptor descriptor, T args) {
-        return sync(this.executeAsync(nodes, descriptor, args));
-=======
         if (target instanceof ColocatedJobTarget) {
             ColocatedJobTarget colocatedTarget = (ColocatedJobTarget) target;
             var mapper = (Mapper<? super Object>) colocatedTarget.keyMapper();
@@ -157,51 +131,11 @@
         }
 
         throw new IllegalArgumentException("Unsupported job target: " + target);
->>>>>>> 79aad62d
     }
 
     @Override
-<<<<<<< HEAD
-    public <T, R> JobExecution<R> submitColocated(
-            String tableName,
-            Tuple key,
-            JobDescriptor descriptor,
-            T args
-    ) {
-        Objects.requireNonNull(tableName);
-        Objects.requireNonNull(key);
-        Objects.requireNonNull(descriptor);
-
-        return new ClientJobExecution<>(
-                ch,
-                doExecuteColocatedAsync(tableName, key, descriptor.units(), descriptor.jobClassName(), descriptor.options(), args, descriptor.argumentMarshaler()),
-                descriptor.resultMarshaller()
-        );
-    }
-
-    /** {@inheritDoc} */
-    @Override
-    public <K, T, R> JobExecution<R> submitColocated(
-            String tableName,
-            K key,
-            Mapper<K> keyMapper,
-            JobDescriptor descriptor,
-            T args
-    ) {
-        Objects.requireNonNull(tableName);
-        Objects.requireNonNull(key);
-        Objects.requireNonNull(keyMapper);
-        Objects.requireNonNull(descriptor);
-
-        return new ClientJobExecution<>(
-                ch,
-                doExecuteColocatedAsync(tableName, key, keyMapper, descriptor.units(), descriptor.jobClassName(), descriptor.options(), args, descriptor.argumentMarshaler()),
-                descriptor.resultMarshaller()
-        );
-=======
     public <R> R execute(JobTarget target, JobDescriptor descriptor, Object... args) {
         return sync(executeAsync(target, descriptor, args));
->>>>>>> 79aad62d
     }
 
     private CompletableFuture<SubmitResult> doExecuteColocatedAsync(
@@ -247,34 +181,7 @@
 
     /** {@inheritDoc} */
     @Override
-<<<<<<< HEAD
-    public <T, R> R executeColocated(
-            String tableName,
-            Tuple key,
-            JobDescriptor descriptor,
-            T args
-    ) {
-        return sync(this.executeColocatedAsync(tableName, key, descriptor, args));
-    }
-
-    /** {@inheritDoc} */
-    @Override
-    public <K, T, R> R executeColocated(
-            String tableName,
-            K key,
-            Mapper<K> keyMapper,
-            JobDescriptor descriptor,
-            T args
-    ) {
-        return sync(executeColocatedAsync(tableName, key, keyMapper, descriptor, args));
-    }
-
-    /** {@inheritDoc} */
-    @Override
     public <T, R> Map<ClusterNode, JobExecution<R>> submitBroadcast(
-=======
-    public <R> Map<ClusterNode, JobExecution<R>> submitBroadcast(
->>>>>>> 79aad62d
             Set<ClusterNode> nodes,
             JobDescriptor descriptor,
             T args
@@ -285,17 +192,11 @@
         Map<ClusterNode, JobExecution<R>> map = new HashMap<>(nodes.size());
 
         for (ClusterNode node : nodes) {
-<<<<<<< HEAD
             JobExecution<R> execution = new ClientJobExecution<>(
                     ch,
-                    executeOnNodesAsync(Set.of(node), descriptor.units(), descriptor.jobClassName(), descriptor.options(),
+                    executeOnAnyNodeAsync(Set.of(node), descriptor.units(), descriptor.jobClassName(), descriptor.options(),
                     args, descriptor.argumentMarshaler()),
                     descriptor.resultMarshaller());
-=======
-            JobExecution<R> execution = new ClientJobExecution<>(ch, executeOnAnyNodeAsync(
-                    Set.of(node), descriptor.units(), descriptor.jobClassName(), descriptor.options(), args
-            ));
->>>>>>> 79aad62d
             if (map.put(node, execution) != null) {
                 throw new IllegalStateException("Node can't be specified more than once: " + node);
             }
@@ -332,11 +233,7 @@
         );
     }
 
-<<<<<<< HEAD
-    private <T> CompletableFuture<SubmitResult> executeOnNodesAsync(
-=======
-    private CompletableFuture<SubmitResult> executeOnAnyNodeAsync(
->>>>>>> 79aad62d
+    private <T> CompletableFuture<SubmitResult> executeOnAnyNodeAsync(
             Set<ClusterNode> nodes,
             List<DeploymentUnit> units,
             String jobClassName,
