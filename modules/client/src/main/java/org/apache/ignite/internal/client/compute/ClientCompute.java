--- conflicted
+++ resolved
@@ -87,17 +87,7 @@
     }
 
     @Override
-<<<<<<< HEAD
-    public <T, R> JobExecution<R> submit(
-            Set<ClusterNode> nodes,
-            List<DeploymentUnit> units,
-            String jobClassName,
-            JobExecutionOptions options,
-            T args) {
-        Objects.requireNonNull(options);
-=======
-    public <R> JobExecution<R> submit(Set<ClusterNode> nodes, JobDescriptor descriptor, Object... args) {
->>>>>>> d8fd384a
+    public <T, R> JobExecution<R> submit(Set<ClusterNode> nodes, JobDescriptor descriptor, T args) {
         Objects.requireNonNull(nodes);
         Objects.requireNonNull(descriptor);
 
@@ -111,19 +101,8 @@
     }
 
     @Override
-<<<<<<< HEAD
-    public <T, R> R execute(
-            Set<ClusterNode> nodes,
-            List<DeploymentUnit> units,
-            String jobClassName,
-            JobExecutionOptions options,
-            T args
-    ) {
-        return sync(executeAsync(nodes, units, jobClassName, options, args));
-=======
-    public <R> R execute(Set<ClusterNode> nodes, JobDescriptor descriptor, Object... args) {
+    public <T, R> R execute(Set<ClusterNode> nodes, JobDescriptor descriptor, T args) {
         return sync(this.executeAsync(nodes, descriptor, args));
->>>>>>> d8fd384a
     }
 
     /** {@inheritDoc} */
@@ -131,15 +110,8 @@
     public <T, R> JobExecution<R> submitColocated(
             String tableName,
             Tuple key,
-<<<<<<< HEAD
-            List<DeploymentUnit> units,
-            String jobClassName,
-            JobExecutionOptions options,
-            T args
-=======
             JobDescriptor descriptor,
-            Object... args
->>>>>>> d8fd384a
+            T args
     ) {
         Objects.requireNonNull(tableName);
         Objects.requireNonNull(key);
@@ -156,15 +128,8 @@
             String tableName,
             K key,
             Mapper<K> keyMapper,
-<<<<<<< HEAD
-            List<DeploymentUnit> units,
-            String jobClassName,
-            JobExecutionOptions options,
-            T args
-=======
             JobDescriptor descriptor,
-            Object... args
->>>>>>> d8fd384a
+            T args
     ) {
         Objects.requireNonNull(tableName);
         Objects.requireNonNull(key);
@@ -219,15 +184,8 @@
     public <T, R> R executeColocated(
             String tableName,
             Tuple key,
-<<<<<<< HEAD
-            List<DeploymentUnit> units,
-            String jobClassName,
-            JobExecutionOptions options,
-            T args
-=======
             JobDescriptor descriptor,
-            Object... args
->>>>>>> d8fd384a
+            T args
     ) {
         return sync(this.executeColocatedAsync(tableName, key, descriptor, args));
     }
@@ -238,15 +196,8 @@
             String tableName,
             K key,
             Mapper<K> keyMapper,
-<<<<<<< HEAD
-            List<DeploymentUnit> units,
-            String jobClassName,
-            JobExecutionOptions options,
-            T args
-=======
             JobDescriptor descriptor,
-            Object... args
->>>>>>> d8fd384a
+            T args
     ) {
         return sync(executeColocatedAsync(tableName, key, keyMapper, descriptor, args));
     }
@@ -255,15 +206,8 @@
     @Override
     public <T, R> Map<ClusterNode, JobExecution<R>> submitBroadcast(
             Set<ClusterNode> nodes,
-<<<<<<< HEAD
-            List<DeploymentUnit> units,
-            String jobClassName,
-            JobExecutionOptions options,
-            T args
-=======
             JobDescriptor descriptor,
-            Object... args
->>>>>>> d8fd384a
+            T args
     ) {
         Objects.requireNonNull(nodes);
         Objects.requireNonNull(descriptor);
